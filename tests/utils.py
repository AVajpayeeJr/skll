"""
Utilities functions to make SKLL testing simpler
"""

from __future__ import (absolute_import, division, print_function,
                        unicode_literals)

import re

from os.path import abspath, dirname, join

import numpy as np
from numpy.random import RandomState
from sklearn.datasets.samples_generator import (make_classification,
                                                make_regression)
from sklearn.feature_extraction import FeatureHasher

from skll.data import FeatureSet
from skll.config import _setup_config_parser

_my_dir = abspath(dirname(__file__))


def fill_in_config_paths(config_template_path):
    """
    Add paths to train, test, and output directories to a given config template
    file.
    """

    train_dir = join(_my_dir, 'train')
    test_dir = join(_my_dir, 'test')
    output_dir = join(_my_dir, 'output')

    config = _setup_config_parser(config_template_path, validate=False)

    task = config.get("General", "task")

    config.set("Input", "train_directory", train_dir)

    to_fill_in = ['log']

    if task != 'learning_curve':
      to_fill_in.append('predictions')

    if task not in ['cross_validate', 'learning_curve']:
        to_fill_in.append('models')

    if task in ['cross_validate', 'evaluate', 'learning_curve']:
        to_fill_in.append('results')

    for d in to_fill_in:
        config.set("Output", d, join(output_dir))

    if task == 'cross_validate':
        cv_folds_file = config.get("Input", "cv_folds_file")
        if cv_folds_file:
            config.set("Input", "cv_folds_file",
                       join(train_dir, cv_folds_file))

    if task == 'predict' or task == 'evaluate':
        config.set("Input", "test_directory", test_dir)

    # set up custom learner path, if relevant
    custom_learner_path = config.get("Input", "custom_learner_path")
    custom_learner_abs_path = join(_my_dir, custom_learner_path)
    config.set("Input", "custom_learner_path", custom_learner_abs_path)

    config_prefix = re.search(r'^(.*)\.template\.cfg',
                              config_template_path).groups()[0]
    new_config_path = '{}.cfg'.format(config_prefix)

    with open(new_config_path, 'w') as new_config_file:
        config.write(new_config_file)

    return new_config_path


def fill_in_config_paths_for_single_file(config_template_path, train_file,
                                         test_file, train_directory='',
                                         test_directory=''):
    """
    Add paths to train and test files, and output directories to a given config
    template file.
    """

    train_dir = join(_my_dir, 'train')
    test_dir = join(_my_dir, 'test')
    output_dir = join(_my_dir, 'output')

    config = _setup_config_parser(config_template_path, validate=False)

    task = config.get("General", "task")

    config.set("Input", "train_file", join(train_dir, train_file))
    if task == 'predict' or task == 'evaluate':
        config.set("Input", "test_file", join(test_dir, test_file))

    if train_directory:
        config.set("Input", "train_directory", join(train_dir, train_directory))

    if test_directory:
        config.set("Input", "test_directory", join(test_dir, test_directory))

    to_fill_in = ['log', 'predictions']

    if task != 'cross_validate':
        to_fill_in.append('models')

    if task == 'evaluate' or task == 'cross_validate':
        to_fill_in.append('results')

    for d in to_fill_in:
        config.set("Output", d, join(output_dir))

    if task == 'cross_validate':
        cv_folds_file = config.get("Input", "cv_folds_file")
        if cv_folds_file:
            config.set("Input", "cv_folds_file",
                       join(train_dir, cv_folds_file))

    config_prefix = re.search(r'^(.*)\.template\.cfg',
                              config_template_path).groups()[0]
    new_config_path = '{}.cfg'.format(config_prefix)

    with open(new_config_path, 'w') as new_config_file:
        config.write(new_config_file)

    return new_config_path


def fill_in_config_options(config_template_path,
                           values_to_fill_dict,
                           sub_prefix):
    """
    Fill in values in the given config template
    """

    config = _setup_config_parser(config_template_path, validate=False)

    # The dictionary that says which option to fill in where
    # Note: (a) `bad_option` and `duplicate_option` are needed
    # for test_config_parsing_invalid_option and
    # test_config_parsing_duplicate_option() respectively.
    # (b) `probability` is deliberately specified in the wrong
    # section for test_config_parsing_option_in_wrong_section().
    to_fill_in = {'General': ['experiment_name', 'task'],
                  'Input': ['train_directory', 'train_file', 'test_directory',
                            'test_file', 'featuresets', 'featureset_names',
                            'feature_hasher', 'hasher_features', 'learners',
                            'sampler', 'shuffle', 'feature_scaling',
<<<<<<< HEAD
                            'num_cv_folds', 'bad_option', 'duplicate_option',
                            'fixed_parameters'],
=======
                            'learning_curve_cv_folds_list',
                            'learning_curve_train_sizes', 'fixed_parameters',
                            'num_cv_folds', 'bad_option', 'duplicate_option'],
>>>>>>> aefc4bfe
                  'Tuning': ['probability', 'grid_search', 'objective',
                             'duplicate_option', 'param_grids', 'objectives'],
                  'Output': ['results', 'log', 'models',
                             'predictions']}

    for section in to_fill_in:
        for param_name in to_fill_in[section]:
            if param_name in values_to_fill_dict:
                config.set(section, param_name,
                           values_to_fill_dict[param_name])

    config_prefix = re.search(r'^(.*)\.template\.cfg',
                              config_template_path).groups()[0]
    new_config_path = '{}_{}.cfg'.format(config_prefix, sub_prefix)

    with open(new_config_path, 'w') as new_config_file:
        config.write(new_config_file)

    return new_config_path


def fill_in_config_paths_for_fancy_output(config_template_path):
    """
    Add paths to train, test, and output directories to a given config template
    file.
    """

    train_dir = join(_my_dir, 'train')
    test_dir = join(_my_dir, 'test')
    output_dir = join(_my_dir, 'output')

    config = _setup_config_parser(config_template_path, validate=False)

    config.set("Input", "train_file", join(train_dir, "fancy_train.jsonlines"))
    config.set("Input", "test_file", join(test_dir,
                                          "fancy_test.jsonlines"))
    config.set("Output", "results", output_dir)
    config.set("Output", "log", output_dir)
    config.set("Output", "predictions", output_dir)

    config_prefix = re.search(r'^(.*)\.template\.cfg',
                              config_template_path).groups()[0]
    new_config_path = '{}.cfg'.format(config_prefix)

    with open(new_config_path, 'w') as new_config_file:
        config.write(new_config_file)

    return new_config_path


def make_classification_data(num_examples=100, train_test_ratio=0.5,
                             num_features=10, use_feature_hashing=False,
                             feature_bins=4, num_labels=2,
                             empty_labels=False, feature_prefix='f',
                             class_weights=None, non_negative=False,
                             one_string_feature=False, num_string_values=4,
                             random_state=1234567890):

    # use sklearn's make_classification to generate the data for us
    num_numeric_features = (num_features - 1 if one_string_feature else
                            num_features)
    X, y = make_classification(n_samples=num_examples,
                               n_features=num_numeric_features,
                               n_informative=num_numeric_features,
                               n_redundant=0, n_classes=num_labels,
                               weights=class_weights,
                               random_state=random_state)

    # if we were told to only generate non-negative features, then
    # we can simply take the absolute values of the generated features
    if non_negative:
        X = abs(X)

    # since we want to use SKLL's FeatureSet class, we need to
    # create a list of IDs
    ids = ['EXAMPLE_{}'.format(n) for n in range(1, num_examples + 1)]

    # create a string feature that has four possible values
    # 'a', 'b', 'c' and 'd' and add it to X at the end
    if one_string_feature:
        prng = RandomState(random_state)
        random_indices = prng.random_integers(0, num_string_values - 1,
                                              num_examples)
        possible_values = [chr(x) for x in range(97, 97 + num_string_values)]
        string_feature_values = [possible_values[i] for i in random_indices]
        string_feature_column = np.array(string_feature_values,
                                         dtype=object).reshape(100, 1)
        X = np.append(X, string_feature_column, 1)

    # create a list of dictionaries as the features
    feature_names = ['{}{:02d}'.format(feature_prefix, n) for n in
                     range(1, num_features + 1)]
    features = [dict(zip(feature_names, row)) for row in X]

    # split everything into training and testing portions
    num_train_examples = int(round(train_test_ratio * num_examples))
    train_features, test_features = (features[:num_train_examples],
                                     features[num_train_examples:])
    train_y, test_y = y[:num_train_examples], y[num_train_examples:]
    train_ids, test_ids = ids[:num_train_examples], ids[num_train_examples:]

    # are we told to generate empty labels
    train_labels = None if empty_labels else train_y
    test_labels = None if empty_labels else test_y

    # create a FeatureHasher if we are asked to use feature hashing
    # with the specified number of feature bins
    vectorizer = (FeatureHasher(n_features=feature_bins)
                  if use_feature_hashing else None)
    train_fs = FeatureSet('classification_train', train_ids,
                          labels=train_labels, features=train_features,
                          vectorizer=vectorizer)
    if train_test_ratio < 1.0:
        test_fs = FeatureSet('classification_test', test_ids,
                             labels=test_labels, features=test_features,
                             vectorizer=vectorizer)
    else:
        test_fs = None

    return (train_fs, test_fs)


def make_regression_data(num_examples=100, train_test_ratio=0.5,
                         num_features=2, sd_noise=1.0,
                         use_feature_hashing=False,
                         feature_bins=4,
                         start_feature_num=1,
                         random_state=1234567890):

    # use sklearn's make_regression to generate the data for us
    X, y, weights = make_regression(n_samples=num_examples,
                                    n_features=num_features,
                                    noise=sd_noise, random_state=random_state,
                                    coef=True)

    # since we want to use SKLL's FeatureSet class, we need to
    # create a list of IDs
    ids = ['EXAMPLE_{}'.format(n) for n in range(1, num_examples + 1)]

    # create a list of dictionaries as the features
    feature_names = ['f{:02d}'.format(n) for n
                     in range(start_feature_num,
                              start_feature_num + num_features)]
    features = [dict(zip(feature_names, row)) for row in X]

    # convert the weights array into a dictionary for convenience
    weightdict = dict(zip(feature_names, weights))

    # split everything into training and testing portions
    num_train_examples = int(round(train_test_ratio * num_examples))
    train_features, test_features = (features[:num_train_examples],
                                     features[num_train_examples:])
    train_y, test_y = y[:num_train_examples], y[num_train_examples:]
    train_ids, test_ids = ids[:num_train_examples], ids[num_train_examples:]

    # create a FeatureHasher if we are asked to use feature hashing
    # with the specified number of feature bins
    vectorizer = (FeatureHasher(n_features=feature_bins) if
                  use_feature_hashing else None)
    train_fs = FeatureSet('regression_train', train_ids,
                          labels=train_y, features=train_features,
                          vectorizer=vectorizer)
    test_fs = FeatureSet('regression_test', test_ids,
                         labels=test_y, features=test_features,
                         vectorizer=vectorizer)

    return (train_fs, test_fs, weightdict)


def make_sparse_data(use_feature_hashing=False):
    """
    Function to create sparse data with two features always zero
    in the training set and a different one always zero in the
    test set
    """
    # Create training data
    X, y = make_classification(n_samples=500, n_features=3,
                               n_informative=3, n_redundant=0,
                               n_classes=2, random_state=1234567890)

    # we need features to be non-negative since we will be
    # using naive bayes laster
    X = np.abs(X)

    # make sure that none of the features are zero
    X[np.where(X == 0)] += 1

    # since we want to use SKLL's FeatureSet class, we need to
    # create a list of IDs
    ids = ['EXAMPLE_{}'.format(n) for n in range(1, 501)]

    # create a list of dictionaries as the features
    # with f1 and f5 always 0
    feature_names = ['f{}'.format(n) for n in range(1, 6)]
    features = []
    for row in X:
        row = [0] + row.tolist() + [0]
        features.append(dict(zip(feature_names, row)))

    # use a FeatureHasher if we are asked to do feature hashing
    vectorizer = FeatureHasher(n_features=4) if use_feature_hashing else None
    train_fs = FeatureSet('train_sparse', ids,
                          features=features, labels=y,
                          vectorizer=vectorizer)

    # now create the test set with f4 always 0 but nothing else
    X, y = make_classification(n_samples=100, n_features=4,
                               n_informative=4, n_redundant=0,
                               n_classes=2, random_state=1234567890)
    X = np.abs(X)
    X[np.where(X == 0)] += 1
    ids = ['EXAMPLE_{}'.format(n) for n in range(1, 101)]

    # create a list of dictionaries as the features
    # with f4 always 0
    feature_names = ['f{}'.format(n) for n in range(1, 6)]
    features = []
    for row in X:
        row = row.tolist()
        row = row[:3] + [0] + row[3:]
        features.append(dict(zip(feature_names, row)))

    test_fs = FeatureSet('test_sparse', ids,
                         features=features, labels=y,
                         vectorizer=vectorizer)

    return train_fs, test_fs<|MERGE_RESOLUTION|>--- conflicted
+++ resolved
@@ -148,14 +148,9 @@
                             'test_file', 'featuresets', 'featureset_names',
                             'feature_hasher', 'hasher_features', 'learners',
                             'sampler', 'shuffle', 'feature_scaling',
-<<<<<<< HEAD
-                            'num_cv_folds', 'bad_option', 'duplicate_option',
-                            'fixed_parameters'],
-=======
                             'learning_curve_cv_folds_list',
                             'learning_curve_train_sizes', 'fixed_parameters',
                             'num_cv_folds', 'bad_option', 'duplicate_option'],
->>>>>>> aefc4bfe
                   'Tuning': ['probability', 'grid_search', 'objective',
                              'duplicate_option', 'param_grids', 'objectives'],
                   'Output': ['results', 'log', 'models',
