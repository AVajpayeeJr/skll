# License: BSD 3 clause
'''
Module for running a bunch of simple unit tests. Should be expanded more in
the future.

:author: Michael Heilman (mheilman@ets.org)
:author: Nitin Madnani (nmadnani@ets.org)
:author: Dan Blanchard (dblanchard@ets.org)
'''

from __future__ import (absolute_import, division, print_function,
                        unicode_literals)

import csv
import itertools
import json
import glob
import math
import os
import re
import sys
from collections import OrderedDict
from io import open
from os.path import abspath, dirname, exists, join

import numpy as np
import scipy.sparse as sp
from nose.tools import (eq_, raises, assert_almost_equal, assert_not_equal,
                        nottest)
from numpy.testing import assert_array_equal
from sklearn.feature_extraction import DictVectorizer, FeatureHasher
from sklearn.datasets.samples_generator import make_classification, make_regression

from skll.data import write_feature_file, load_examples, convert_examples
from skll.data.featureset import FeatureSet
from skll.experiments import (_load_featureset, run_configuration,
                              _load_cv_folds, _setup_config_parser,
                              run_ablation)
from skll.learner import Learner, SelectByMinCount
from skll.metrics import kappa
from skll.utilities import skll_convert
from skll.utilities.compute_eval_from_predictions import compute_eval_from_predictions
from scipy.stats import pearsonr


SCORE_OUTPUT_RE = re.compile(r'Objective Function Score \(Test\) = '
                             r'([\-\d\.]+)')
GRID_RE = re.compile(r'Grid Objective Score \(Train\) = ([\-\d\.]+)')
_my_dir = abspath(dirname(__file__))


def test_SelectByMinCount():
    ''' Test SelectByMinCount feature selector '''
    m2 = [[0.001, 0.0, 0.0, 0.0],
          [0.00001, -2.0, 0.0, 0.0],
          [0.001, 0.0, 0.0, 4.0],
          [0.0101, -200.0, 0.0, 0.0]]

    # default should keep all nonzero features (i.e. ones that appear 1+ times)
    feat_selector = SelectByMinCount()
    expected = np.array([[0.001, 0.0, 0.0],
                         [0.00001, -2.0, 0.0],
                         [0.001, 0.0, 4.0],
                         [0.0101, -200.0, 0.0]])
    assert_array_equal(feat_selector.fit_transform(np.array(m2)), expected)
    assert_array_equal(feat_selector.fit_transform(
        sp.csr_matrix(m2)).todense(),
        expected)

    # keep features that happen 2+ times
    feat_selector = SelectByMinCount(min_count=2)
    expected = np.array([[0.001, 0.0],
                         [0.00001, -2.0],
                         [0.001, 0.0],
                         [0.0101, -200.0]])
    assert_array_equal(feat_selector.fit_transform(np.array(m2)), expected)
    assert_array_equal(
        feat_selector.fit_transform(sp.csr_matrix(m2)).todense(),
        expected)

    # keep features that happen 3+ times
    feat_selector = SelectByMinCount(min_count=3)
    expected = np.array([[0.001], [0.00001], [0.001], [0.0101]])
    assert_array_equal(feat_selector.fit_transform(np.array(m2)), expected)
    assert_array_equal(
        feat_selector.fit_transform(sp.csr_matrix(m2)).todense(),
        expected)


@raises(ValueError)
def test_input_checking1():
    '''
    Ensure that we raise ValueError when trying to join featuresets with
    different number of examples.
    '''
    dirpath = join(_my_dir, 'train')
    suffix = '.jsonlines'
    featureset = ['test_input_2examples_1', 'test_input_3examples_1']
    _load_featureset(dirpath, featureset, suffix, quiet=True)


@raises(ValueError)
def test_input_checking2():
    '''
    Ensure that we raise ValueError when trying to join featuresets
    that contain the same features for each instance.
    '''
    dirpath = join(_my_dir, 'train')
    suffix = '.jsonlines'
    featureset = ['test_input_3examples_1', 'test_input_3examples_1']
    _load_featureset(dirpath, featureset, suffix, quiet=True)


def test_input_checking3():
    '''
    Small test to ensure that we correctly merge featuresets.
    '''
    dirpath = join(_my_dir, 'train')
    suffix = '.jsonlines'
    featureset = ['test_input_3examples_1', 'test_input_3examples_2']
    examples_tuple = _load_featureset(dirpath, featureset, suffix, quiet=True)
    assert examples_tuple.features.shape[0] == 3


def make_cv_folds_data(numeric_ids):
    ''' Create input files for pre-specified CV folds tests '''
    train_dir = join(_my_dir, 'train')
    if not exists(train_dir):
        os.makedirs(train_dir)

    num_examples_per_fold = 100
    num_folds = 3

    json_path = join(train_dir, 'test_cv_folds.jsonlines')
    csv_path = join(train_dir, 'test_cv_folds.csv')

    with open(json_path, 'w') as json_out, open(csv_path, 'w') as csv_out:
        csv_out.write('id,fold\n')
        for k in range(num_folds):
            for i in range(num_examples_per_fold):
                y = "dog" if i % 2 == 0 else "cat"
                if numeric_ids:
                    ex_id = num_examples_per_fold * k + i
                else:
                    ex_id = "{}{}".format(y, num_examples_per_fold * k + i)
                x = {"f1": 1.0, "f2": -1.0, "f3": 1.0,
                     "is_{}{}".format(y, k): 1.0}
                json_out.write(json.dumps({"y": y, "id": ex_id, "x": x}) +
                               '\n')
                csv_out.write('{},{}\n'.format(ex_id, k))


def fill_in_config_paths(config_template_path):
    '''
    Add paths to train, test, and output directories to a given config template
    file.
    '''
    train_dir = join(_my_dir, 'train')
    if not exists(train_dir):
        os.makedirs(train_dir)
    test_dir = join(_my_dir, 'test')
    if not exists(test_dir):
        os.makedirs(test_dir)
    output_dir = join(_my_dir, 'output')
    if not exists(output_dir):
        os.makedirs(output_dir)

    config = _setup_config_parser(config_template_path)

    task = config.get("General", "task")
    # experiment_name = config.get("General", "experiment_name")

    config.set("Input", "train_location", train_dir)

    to_fill_in = ['log', 'vocabs', 'predictions']

    if task != 'cross_validate':
        to_fill_in.append('models')

    if task == 'evaluate' or task == 'cross_validate':
        to_fill_in.append('results')

    for d in to_fill_in:
        config.set("Output", d, join(output_dir))

    if task == 'cross_validate':
        cv_folds_location = config.get("Input", "cv_folds_location")
        if cv_folds_location:
            config.set("Input", "cv_folds_location",
                       join(train_dir, cv_folds_location))

    if task == 'predict' or task == 'evaluate':
        config.set("Input", "test_location", test_dir)

    config_prefix = re.search(r'^(.*)\.template\.cfg',
                              config_template_path).groups()[0]
    new_config_path = '{}.cfg'.format(config_prefix)

    with open(new_config_path, 'w') as new_config_file:
        config.write(new_config_file)

    return new_config_path


def check_specified_cv_folds_feature_hasher(numeric_ids):
    make_cv_folds_data(numeric_ids)

    # test_cv_folds1.cfg has prespecified folds and should have ~50% accuracy
    # test_cv_folds2.cfg doesn't have prespecified folds and >95% accuracy
    for experiment_name, test_func, grid_size in [('test_cv_folds1',
                                                   lambda x: x < 0.6,
                                                   3),
                                                  ('test_cv_folds2_feature_hasher',
                                                   lambda x: x > 0.95,
                                                   10)]:
        config_template_file = '{}.template.cfg'.format(experiment_name)
        config_template_path = join(_my_dir, 'configs', config_template_file)
        config_path = join(_my_dir, fill_in_config_paths(config_template_path))

        # Modify config file to change ids_to_floats depending on numeric_ids
        # setting
        with open(config_path, 'r+') as config_template_file:
            lines = config_template_file.readlines()
            config_template_file.seek(0)
            config_template_file.truncate()
            for line in lines:
                if line.startswith('ids_to_floats='):
                    if numeric_ids:
                        line = 'ids_to_floats=true\n'
                    else:
                        line = 'ids_to_floats=false\n'
                config_template_file.write(line)

        run_configuration(config_path, quiet=True)
        result_filename = ('{}_test_cv_folds_LogisticRegression.' +
                           'results').format(experiment_name)
        with open(join(_my_dir, 'output', result_filename)) as f:
            # check held out scores
            outstr = f.read()
            score = float(SCORE_OUTPUT_RE.search(outstr).groups()[-1])
            assert test_func(score)

            grid_score_matches = GRID_RE.findall(outstr)
            assert len(grid_score_matches) == grid_size
            for match_str in grid_score_matches:
                assert test_func(float(match_str))

    # try the same tests for just training (and specifying the folds for the
    # grid search)
    dirpath = join(_my_dir, 'train')
    suffix = '.jsonlines'
    featureset = ['test_cv_folds']
    examples = _load_featureset(dirpath, featureset, suffix, quiet=True)
    clf = Learner('LogisticRegression', probability=True)
    cv_folds = _load_cv_folds(join(_my_dir, 'train', 'test_cv_folds.csv'))
    grid_search_score = clf.train(examples, grid_search_folds=cv_folds,
                                  grid_objective='accuracy', grid_jobs=1)
    assert grid_search_score < 0.6
    grid_search_score = clf.train(examples, grid_search_folds=5,
                                  grid_objective='accuracy', grid_jobs=1)
    assert grid_search_score > 0.95


def check_specified_cv_folds(numeric_ids):
    make_cv_folds_data(numeric_ids)

    # test_cv_folds1.cfg has prespecified folds and should have ~50% accuracy
    # test_cv_folds2.cfg doesn't have prespecified folds and >95% accuracy
    for experiment_name, test_func, grid_size in [('test_cv_folds1',
                                                   lambda x: x < 0.6,
                                                   3),
                                                  ('test_cv_folds2',
                                                   lambda x: x > 0.95,
                                                   10)]:
        config_template_file = '{}.template.cfg'.format(experiment_name)
        config_template_path = join(_my_dir, 'configs', config_template_file)
        config_path = join(_my_dir, fill_in_config_paths(config_template_path))

        # Modify config file to change ids_to_floats depending on numeric_ids
        # setting
        with open(config_path, 'r+') as config_template_file:
            lines = config_template_file.readlines()
            config_template_file.seek(0)
            config_template_file.truncate()
            for line in lines:
                if line.startswith('ids_to_floats='):
                    if numeric_ids:
                        line = 'ids_to_floats=true\n'
                    else:
                        line = 'ids_to_floats=false\n'
                config_template_file.write(line)

        run_configuration(config_path, quiet=True)
        result_filename = ('{}_test_cv_folds_LogisticRegression.' +
                           'results').format(experiment_name)
        with open(join(_my_dir, 'output', result_filename)) as f:
            # check held out scores
            outstr = f.read()
            score = float(SCORE_OUTPUT_RE.search(outstr).groups()[-1])
            assert test_func(score)

            grid_score_matches = GRID_RE.findall(outstr)
            assert len(grid_score_matches) == grid_size
            for match_str in grid_score_matches:
                assert test_func(float(match_str))

    # try the same tests for just training (and specifying the folds for the
    # grid search)
    dirpath = join(_my_dir, 'train')
    suffix = '.jsonlines'
    featureset = ['test_cv_folds']
    examples = _load_featureset(dirpath, featureset, suffix, quiet=True)
    clf = Learner('LogisticRegression', probability=True)
    cv_folds = _load_cv_folds(join(_my_dir, 'train', 'test_cv_folds.csv'))
    grid_search_score = clf.train(examples, grid_search_folds=cv_folds,
                                  grid_objective='accuracy', grid_jobs=1)
    assert grid_search_score < 0.6
    grid_search_score = clf.train(examples, grid_search_folds=5,
                                  grid_objective='accuracy', grid_jobs=1)
    assert grid_search_score > 0.95


def test_specified_cv_folds_feature_hasher():
    yield check_specified_cv_folds_feature_hasher, False
    yield check_specified_cv_folds_feature_hasher, True


def test_specified_cv_folds():
    yield check_specified_cv_folds, False
    yield check_specified_cv_folds, True


def test_feature_merging_order_invariance():
    '''
    This tests whether featuresets with different orders of IDs can be merged.
    '''

    train_fs1, _, _ = make_regression_data()
    train_fs2, _, _ = make_regression_data(start_feature_num=3)

    # make a reversed copy of feature set 2
    train_fs2_ids_rev = np.array(list(reversed(train_fs2.ids)))
    train_fs2_classes_rev = np.array(list(reversed(train_fs2.classes)))
    train_fs2_features_rev = train_fs2.features.copy()[::-1]
    train_fs2_rev = FeatureSet("f2_rev",
                               train_fs2_ids_rev,
                               classes=train_fs2_classes_rev,
                               features=train_fs2_features_rev,
                               vectorizer=train_fs2.vectorizer)

    # merge feature set 1 with feature set 2 and its reversed version
    merged_fs = train_fs1 + train_fs2
    merged_fs_rev = train_fs1 + train_fs2_rev

    # check that the two merged versions are the same
    feature_names = ['f1', 'f2', 'f3', 'f4']
    assert merged_fs.vectorizer.get_feature_names() == feature_names
    assert merged_fs_rev.vectorizer.get_feature_names() == feature_names
    assert np.all(merged_fs.features.todense()
                  == merged_fs_rev.features.todense())
    assert np.all(merged_fs.classes == merged_fs_rev.classes)
    assert np.all(merged_fs.ids == merged_fs_rev.ids)


def make_regression_data(num_examples=100, train_test_ratio=-0.5,
<<<<<<< HEAD
                         num_features=2, sd_noise=1.0, start_feature_num=1,
=======
                         num_features=2, sd_noise=1.0,
                         use_feature_hashing=False,
>>>>>>> 381e994e
                         random_state=1234567890):

    # use sklearn's make_regression to generate the data for us
    X, y, weights = make_regression(n_samples=num_examples, n_features=num_features,
                                    noise=sd_noise, random_state=random_state, coef=True)

    # since we want to use SKLL's FeatureSet class, we need to
    # create a list of IDs
    ids = ['EXAMPLE_{}'.format(n) for n in range(1, num_examples + 1)]

    # create a list of dictionaries as the features
    feature_names = ['f{}'.format(n) for n
                     in range(start_feature_num,
                              start_feature_num + num_features)]
    features = []
    for row in X:
        features.append(dict(zip(feature_names, row)))

    # convert the weights array into a dictionary for convenience
    weightdict = dict(zip(feature_names, weights))

    # split everything into training and testing portions
    num_train_examples = round(train_test_ratio * num_examples)
    train_features, test_features = (features[:num_train_examples],
                                     features[num_train_examples:])
    train_y, test_y = y[:num_train_examples], y[num_train_examples:]
    train_ids, test_ids = ids[:num_train_examples], ids[num_train_examples:]

<<<<<<< HEAD
    train_fs = FeatureSet('regression_train', train_ids, classes=train_y, features=train_features)
    test_fs = FeatureSet('regression_test', test_ids, classes=test_y, features=test_features)

    return (train_fs, test_fs, weightdict)

# def make_regression_data():
#     num_examples = 2000
#     num_train_examples = int(num_examples / 2)

#     np.random.seed(1234567890)
#     f1 = np.random.rand(num_examples)
#     f2 = np.random.rand(num_examples)
#     f3 = np.random.rand(num_examples)
#     err = np.random.randn(num_examples) / 2.0
#     y = 1.0 * f1 + 1.0 * f2 - 2.0 * f3 + err
#     y = y.tolist()

#     # Write training file
#     train_dir = join(_my_dir, 'train')
#     if not exists(train_dir):
#         os.makedirs(train_dir)
#     train_path = join(train_dir, 'test_regression1.jsonlines')
#     features = [{"f1": f1[i], "f2": f2[i], "f3": f3[i]} for i in
#                 range(num_train_examples)]
#     write_feature_file(train_path, None, y[:num_train_examples], features)

#     # Write test file
#     test_dir = join(_my_dir, 'test')
#     if not exists(test_dir):
#         os.makedirs(test_dir)
#     test_path = join(test_dir, 'test_regression1.jsonlines')
#     features = [{"f1": f1[i], "f2": f2[i], "f3": f3[i]} for i in
#                 range(num_train_examples, num_examples)]
#     write_feature_file(test_path, None, y[num_train_examples: num_examples],
#                        features)
#     return y


def test_regression1():
=======
    # create a FeatureHasher if we are asked to use feature hashing
    # and use 2.5 times the number of features to be on the safe side
    vectorizer = FeatureHasher(n_features = round(2.5 * num_features)) if use_feature_hashing else None
    train_fs = FeatureSet('regression_train', ids=train_ids,
                          classes=train_y, features=train_features,
                          vectorizer=vectorizer)
    test_fs = FeatureSet('regression_test', ids=test_ids,
                         classes=test_y, features=test_features,
                         vectorizer=vectorizer)

    return (train_fs, test_fs, weightdict)

# the utility function to run the basic regression tests
# with or without feature hashing
def check_regression(use_feature_hashing=False):
>>>>>>> 381e994e
    # This is a bit of a contrived test, but it should fail if anything drastic
    # happens to the regression code.

    # create a FeatureSet object with the data we want to use
    if use_feature_hashing:
        train_fs, test_fs, weightdict = make_regression_data(num_examples=5000,
                                                             num_features=10,
                                                             use_feature_hashing=True)
    else:
        train_fs, test_fs, weightdict = make_regression_data(num_examples=2000,
                                                             num_features=3)

    # create a LinearRegression learner
    learner = Learner('LinearRegression')

    # train it with the training feature set we created
    # make sure to set the grid objective to pearson
    learner.train(train_fs, grid_objective='pearson')

<<<<<<< HEAD
    # now get the weights of this trained model
    learned_weights = learner.model_params[0]
=======
>>>>>>> 381e994e

    # make sure that the weights are close to the weights
    # that we got from make_regression_data. Take the
    # ceiling before  comparing since just comparing
    # the ceilings should be enough to make sure nothing
    # catastrophic happened. Note though that we cannot
    # test feature weights if we are using feature hashing
    # since model_params is not defined with a featurehasher.
    if not use_feature_hashing:

        # get the weights of this trained model
        learned_weights = learner.model_params

        for feature_name in learned_weights:
            learned_w = math.ceil(learned_weights[feature_name])
            given_w = math.ceil(weightdict[feature_name])
            assert learned_w == given_w

    # now generate the predictions on the test FeatureSet
    predictions = learner.predict(test_fs)

    # now make sure that the predictions are close to
    # the actual test FeatureSet labels that we generated
    # using make_regression_data. To do this, we just
    # make sure that they are correlated with pearson > 0.95
    cor, _ = pearsonr(predictions, test_fs.classes)
    assert cor > 0.95

# run the two tests for regression
def test_regression():

    # without feature hashing
    yield check_regression

    # with feature hashing
    yield check_regression, True


def test_predict():
    '''
    This tests whether predict task runs.
    '''

    make_regression_data()

    config_template_path = join(_my_dir, 'configs',
                                'test_predict.template.cfg')
    config_path = fill_in_config_paths(config_template_path)

    run_configuration(join(_my_dir, config_path), quiet=True)

    with open(join(_my_dir, 'test',
                   'test_regression1.jsonlines')) as test_file:
        inputs = [x for x in test_file]
        assert len(inputs) == 1000

    with open(join(_my_dir, 'output', ('test_predict_test_regression1_'
                                       'RescaledRidge'
                                       '.predictions'))) as outfile:
        reader = csv.DictReader(outfile, dialect=csv.excel_tab)
        predictions = [x['prediction'] for x in reader]
        assert len(predictions) == len(inputs)


def make_summary_data():
    num_train_examples = 500
    num_test_examples = 100

    np.random.seed(1234567890)

    # Write training file
    train_path = join(_my_dir, 'train', 'test_summary.jsonlines')
    classes = []
    ids = []
    features = []
    for i in range(num_train_examples):
        y = "dog" if i % 2 == 0 else "cat"
        ex_id = "{}{}".format(y, i)
        x = {"f1": np.random.randint(1, 4), "f2": np.random.randint(1, 4),
             "f3": np.random.randint(1, 4)}
        classes.append(y)
        ids.append(ex_id)
        features.append(x)
    write_feature_file(train_path, ids, classes, features)

    # Write test file
    test_path = join(_my_dir, 'test', 'test_summary.jsonlines')
    classes = []
    ids = []
    features = []
    for i in range(num_test_examples):
        y = "dog" if i % 2 == 0 else "cat"
        ex_id = "{}{}".format(y, i)
        x = {"f1": np.random.randint(1, 4), "f2": np.random.randint(1, 4),
             "f3": np.random.randint(1, 4)}
        classes.append(y)
        ids.append(ex_id)
        features.append(x)
    write_feature_file(test_path, ids, classes, features)


def check_summary_score(result_score, summary_score, learner_name):
    eq_(result_score, summary_score, msg=('mismatched scores for {} '
                                          '(result:{}, summary:'
                                          '{})').format(learner_name,
                                                        result_score,
                                                        summary_score))


def test_summary_feature_hasher():
    # Test to validate summary file scores with feature_hasher
    make_summary_data()

    config_template_path = join(_my_dir, 'configs',
                                'test_summary_feature_hasher.template.cfg')
    config_path = fill_in_config_paths(config_template_path)

    run_configuration(config_path, quiet=True)

    with open(join(_my_dir, 'output', ('test_summary_feature_hasher_test_'
                                       'summary_LogisticRegression'
                                       '.results'))) as f:
        outstr = f.read()
        logistic_result_score_str = SCORE_OUTPUT_RE.search(outstr).groups()[0]
        logistic_result_score = float(logistic_result_score_str)

    with open(join(_my_dir, 'output', ('test_summary_feature_hasher_test_'
                                       'summary_SVC.results'))) as f:
        outstr = f.read()
        svm_result_score = float(SCORE_OUTPUT_RE.search(outstr).groups()[0])

    with open(join(_my_dir, 'output',
                   'test_summary_feature_hasher_summary.tsv'), 'r') as f:
        reader = csv.DictReader(f, dialect='excel-tab')

        for row in reader:
            # the learner results dictionaries should have 21 rows,
            # and all of these except results_table
            # should be printed (though some columns will be blank).
            eq_(len(row), 21)
            assert row['model_params']
            assert row['grid_score']
            assert row['score']

            if row['learner_name'] == 'LogisticRegression':
                logistic_summary_score = float(row['score'])
            elif row['learner_name'] == 'SVC':
                svm_summary_score = float(row['score'])

    for result_score, summary_score, learner_name in [(logistic_result_score,
                                                       logistic_summary_score,
                                                       'LogisticRegression'),
                                                      (svm_result_score,
                                                       svm_summary_score,
                                                       'SVC')]:
        yield check_summary_score, result_score, summary_score, learner_name


def test_summary():
    # Test to validate summary file scores
    make_summary_data()

    config_template_path = join(_my_dir, 'configs',
                                'test_summary.template.cfg')
    config_path = fill_in_config_paths(config_template_path)

    run_configuration(config_path, quiet=True)

    with open(join(_my_dir, 'output', ('test_summary_test_summary_'
                                       'LogisticRegression.results'))) as f:
        outstr = f.read()
        logistic_result_score = float(
            SCORE_OUTPUT_RE.search(outstr).groups()[0])

    with open(join(_my_dir, 'output', ('test_summary_test_summary_'
                                       'MultinomialNB.results'))) as f:
        outstr = f.read()
        naivebayes_score_str = SCORE_OUTPUT_RE.search(outstr).groups()[0]
        naivebayes_result_score = float(naivebayes_score_str)

    with open(join(_my_dir, 'output',
                   'test_summary_test_summary_SVC.results')) as f:
        outstr = f.read()
        svm_result_score = float(SCORE_OUTPUT_RE.search(outstr).groups()[0])

    with open(join(_my_dir, 'output', 'test_summary_summary.tsv'), 'r') as f:
        reader = csv.DictReader(f, dialect='excel-tab')

        for row in reader:
            # the learner results dictionaries should have 21 rows,
            # and all of these except results_table
            # should be printed (though some columns will be blank).
            eq_(len(row), 21)
            assert row['model_params']
            assert row['grid_score']
            assert row['score']

            if row['learner_name'] == 'LogisticRegression':
                logistic_summary_score = float(row['score'])
            elif row['learner_name'] == 'MultinomialNB':
                naivebayes_summary_score = float(row['score'])
            elif row['learner_name'] == 'SVC':
                svm_summary_score = float(row['score'])

    for result_score, summary_score, learner_name in [(logistic_result_score,
                                                       logistic_summary_score,
                                                       'LogisticRegression'),
                                                      (naivebayes_result_score,
                                                       naivebayes_summary_score,
                                                       'MultinomialNB'),
                                                      (svm_result_score,
                                                       svm_summary_score,
                                                       'SVC')]:
        yield check_summary_score, result_score, summary_score, learner_name


def test_backward_compatibility():
    '''
    Verify v0.9.17 model can still be loaded and generate the same predictions.
    '''
    predict_path = join(_my_dir, 'backward_compatibility',
                        ('v0.9.17_test_summary_test_summary_'
                         'LogisticRegression.predictions'))
    model_path = join(_my_dir, 'backward_compatibility',
                      ('v0.9.17_test_summary_test_summary_LogisticRegression.'
                       '{}.model').format(sys.version_info[0]))
    test_path = join(_my_dir, 'backward_compatibility',
                     'v0.9.17_test_summary.jsonlines')

    learner = Learner.from_file(model_path)
    examples = load_examples(test_path, quiet=True)
    new_predictions = learner.predict(examples)[:, 1]

    with open(predict_path) as predict_file:
        for line, new_val in zip(predict_file, new_predictions):
            assert_almost_equal(float(line.strip()), new_val)


def make_sparse_data():
    # Create training file
    train_path = join(_my_dir, 'train', 'test_sparse.jsonlines')
    ids = []
    classes = []
    features = []
    for i in range(1, 101):
        y = "dog" if i % 2 == 0 else "cat"
        ex_id = "{}{}".format(y, i)
        # note that f1 and f5 are missing in all instances but f4 is not
        x = {"f2": i + 1, "f3": i + 2, "f4": i + 5}
        ids.append(ex_id)
        classes.append(y)
        features.append(x)
    write_feature_file(train_path, ids, classes, features)

    # Create test file
    test_path = join(_my_dir, 'test', 'test_sparse.jsonlines')
    ids = []
    classes = []
    features = []
    for i in range(1, 51):
        y = "dog" if i % 2 == 0 else "cat"
        ex_id = "{}{}".format(y, i)
        # f1 and f5 are not missing in any instances here but f4 is
        x = {"f1": i, "f2": i + 2, "f3": i % 10, "f5": i * 2}
        ids.append(ex_id)
        classes.append(y)
        features.append(x)
    write_feature_file(test_path, ids, classes, features)


def test_sparse_feature_hasher_predict():
    '''
    Test to validate whether predict works with sparse data and feature_hasher
    '''
    make_sparse_data()

    config_template_path = join(_my_dir, 'configs',
                                'test_sparse_feature_hasher.template.cfg')
    config_path = fill_in_config_paths(config_template_path)

    run_configuration(config_path, quiet=True)

    with open(join(_my_dir, 'output', ('test_sparse_test_sparse_Logistic'
                                       'Regression.results'))) as f:
        outstr = f.read()
        logistic_result_score = float(
            SCORE_OUTPUT_RE.search(outstr).groups()[0])

    assert_almost_equal(logistic_result_score, 0.5)


def test_sparse_predict():
    '''
    Test to validate whether predict works with sparse data
    '''
    make_sparse_data()

    config_template_path = join(_my_dir, 'configs', 'test_sparse.template.cfg')
    config_path = fill_in_config_paths(config_template_path)

    run_configuration(config_path, quiet=True)

    with open(join(_my_dir, 'output', ('test_sparse_test_sparse_Logistic'
                                       'Regression.results'))) as f:
        outstr = f.read()
        logistic_result_score = float(
            SCORE_OUTPUT_RE.search(outstr).groups()[0])

    assert_almost_equal(logistic_result_score, 0.5)


def make_class_map_data():
    # Create training file
    train_path = join(_my_dir, 'train', 'test_class_map.jsonlines')
    ids = []
    classes = []
    features = []
    class_names = ['beagle', 'cat', 'dachsund', 'cat']
    for i in range(1, 101):
        y = class_names[i % 4]
        ex_id = "{}{}".format(y, i)
        # note that f1 and f5 are missing in all instances but f4 is not
        x = {"f2": i + 1, "f3": i + 2, "f4": i + 5}
        ids.append(ex_id)
        classes.append(y)
        features.append(x)
    write_feature_file(train_path, ids, classes, features)

    # Create test file
    test_path = join(_my_dir, 'test', 'test_class_map.jsonlines')
    ids = []
    classes = []
    features = []
    for i in range(1, 51):
        y = class_names[i % 4]
        ex_id = "{}{}".format(y, i)
        # f1 and f5 are not missing in any instances here but f4 is
        x = {"f1": i, "f2": i + 2, "f3": i % 10, "f5": i * 2}
        ids.append(ex_id)
        classes.append(y)
        features.append(x)
    write_feature_file(test_path, ids, classes, features)


def test_class_map():
    make_class_map_data()

    config_template_path = join(
        _my_dir,
        'configs',
        'test_class_map.template.cfg')
    config_path = fill_in_config_paths(config_template_path)

    run_configuration(config_path, quiet=True)

    with open(join(_my_dir, 'output', ('test_class_map_test_class_map_Logistic'
                                       'Regression.results'))) as f:
        outstr = f.read()
        logistic_result_score = float(
            SCORE_OUTPUT_RE.search(outstr).groups()[0])

    assert_almost_equal(logistic_result_score, 0.5)


def test_class_map_feature_hasher():
    make_class_map_data()

    config_template_path = join(_my_dir, 'configs',
                                'test_class_map_feature_hasher.template.cfg')
    config_path = fill_in_config_paths(config_template_path)

    run_configuration(config_path, quiet=True)

    with open(join(_my_dir, 'output', ('test_class_map_test_class_map_'
                                       'LogisticRegression.results'))) as f:
        outstr = f.read()
        logistic_result_score = float(
            SCORE_OUTPUT_RE.search(outstr).groups()[0])

    assert_almost_equal(logistic_result_score, 0.5)


def make_ablation_data():
    # Remove old CV data
    for old_file in glob.glob(join(_my_dir, 'output',
                                   'ablation_cv_*.results')):
        os.remove(old_file)

    num_examples = 1000

    np.random.seed(1234567890)

    # Create lists we will write files from
    ids = []
    features = []
    classes = []
    for j in range(num_examples):
        y = "dog" if j % 2 == 0 else "cat"
        ex_id = "{}{}".format(y, j)
        x = {"f{}".format(feat_num): np.random.randint(0, 4) for feat_num in
             range(5)}
        x = OrderedDict(sorted(x.items(), key=lambda t: t[0]))
        ids.append(ex_id)
        classes.append(y)
        features.append(x)

    for i in range(5):
        train_path = join(_my_dir, 'train', 'f{}.jsonlines'.format(i))
        sub_features = []
        for example_num in range(num_examples):
            feat_num = i
            x = {"f{}".format(feat_num):
                 features[example_num]["f{}".format(feat_num)]}
            sub_features.append(x)
        write_feature_file(train_path, ids, classes, sub_features)


def test_ablation_cv():
    '''
    Test if ablation works with cross-validate
    '''
    make_ablation_data()

    config_template_path = join(_my_dir, 'configs',
                                'test_ablation.template.cfg')
    config_path = fill_in_config_paths(config_template_path)

    run_ablation(config_path, quiet=True)

    # read in the summary file and make sure it has
    # 6 ablated featuresets * (10 folds + 1 average line) * 2 learners = 132
    # lines
    with open(join(_my_dir, 'output', 'ablation_cv_summary.tsv')) as f:
        reader = csv.DictReader(f, dialect=csv.excel_tab)
        all_rows = list(reader)
        eq_(len(all_rows), 132)

    # make sure there are 6 ablated featuresets * 2 learners = 12 results files
    num_result_files = len(glob.glob(join(_my_dir, 'output',
                                          'ablation_cv_*.results')))
    eq_(num_result_files, 12)


def test_ablation_cv_all_combos():
    '''
    Test to validate whether ablation works with cross-validate
    '''
    make_ablation_data()

    config_template_path = join(_my_dir, 'configs',
                                'test_ablation.template.cfg')
    config_path = fill_in_config_paths(config_template_path)

    run_ablation(config_path, quiet=True, all_combos=True)

    # read in the summary file and make sure it has
    # 31 ablated featuresets * (10 folds + 1 average line) * 2 learners = 682
    # lines
    with open(join(_my_dir, 'output', 'ablation_cv_summary.tsv')) as f:
        reader = csv.DictReader(f, dialect=csv.excel_tab)
        all_rows = list(reader)
        eq_(len(all_rows), 682)

    # make sure there are 31 ablated featuresets * 2 learners = 62 results
    # files
    num_result_files = len(glob.glob(join(_my_dir, 'output',
                                          'ablation_cv_*results')))
    eq_(num_result_files, 62)


def test_ablation_cv_feature_hasher():
    '''
    Test if ablation works with cross-validate and feature_hasher
    '''
    make_ablation_data()

    config_template_path = join(_my_dir, 'configs',
                                'test_ablation_feature_hasher.template.cfg')
    config_path = fill_in_config_paths(config_template_path)

    run_ablation(config_path, quiet=True)

    # read in the summary file and make sure it has
    # 6 ablated featuresets * (10 folds + 1 average line) * 2 learners = 132
    # lines
    with open(join(_my_dir, 'output',
                   'ablation_cv_feature_hasher_summary.tsv')) as f:
        reader = csv.DictReader(f, dialect=csv.excel_tab)
        all_rows = list(reader)
        eq_(len(all_rows), 132)

    # make sure there are 6 ablated featuresets * 2 learners = 12 results files
    num_result_files = len(glob.glob(join(_my_dir, 'output',
                                          ('ablation_cv_feature_hasher_'
                                           '*.results'))))
    eq_(num_result_files, 12)


def test_ablation_cv_feature_hasher_all_combos():
    '''
    Test if ablation all-combos works with cross-validate and feature_hasher
    '''
    make_ablation_data()

    config_template_path = join(_my_dir, 'configs',
                                'test_ablation_feature_hasher.template.cfg')
    config_path = fill_in_config_paths(config_template_path)

    run_ablation(config_path, quiet=True, all_combos=True)

    # read in the summary file and make sure it has
    # 31 ablated featuresets * (10 folds + 1 average line) * 2 learners = 682
    # lines
    with open(join(_my_dir, 'output',
                   'ablation_cv_feature_hasher_summary.tsv')) as f:
        reader = csv.DictReader(f, dialect=csv.excel_tab)
        all_rows = list(reader)
        eq_(len(all_rows), 682)

    # make sure there are 31 ablated featuresets * 2 learners = 62 results
    # files
    num_result_files = len(glob.glob(join(_my_dir, 'output',
                                          ('ablation_cv_feature_hasher_'
                                           '*results'))))
    eq_(num_result_files, 62)


def make_scaling_data():
    num_train_examples = 1000
    num_test_examples = 100

    np.random.seed(1234567890)

    # create training data
    ids = []
    features = []
    classes = []
    for j in range(num_train_examples):
        y = "dog" if j % 2 == 0 else "cat"
        ex_id = "{}{}".format(y, j)
        x = {"g{}".format(feat_num): np.random.randint(0, 4) for feat_num in
             range(5)}
        x = OrderedDict(sorted(x.items(), key=lambda t: t[0]))
        ids.append(ex_id)
        classes.append(y)
        features.append(x)

    for i in range(5):
        train_path = join(_my_dir, 'train', 'g{}.jsonlines'.format(i))
        sub_features = []
        for example_num in range(num_train_examples):
            feat_num = i
            x = {"g{}".format(feat_num):
                 features[example_num]["g{}".format(feat_num)]}
            sub_features.append(x)
        write_feature_file(train_path, ids, classes, sub_features)

    # create the test data
    ids = []
    features = []
    classes = []
    for j in range(num_test_examples):
        y = "dog" if j % 2 == 0 else "cat"
        ex_id = "{}{}".format(y, j)
        x = {"g{}".format(feat_num): np.random.randint(0, 4) for feat_num in
             range(5)}
        x = OrderedDict(sorted(x.items(), key=lambda t: t[0]))
        ids.append(ex_id)
        classes.append(y)
        features.append(x)

    for i in range(5):
        train_path = join(_my_dir, 'test', 'g{}.jsonlines'.format(i))
        sub_features = []
        for example_num in range(num_test_examples):
            feat_num = i
            x = {"g{}".format(feat_num):
                 features[example_num]["g{}".format(feat_num)]}
            sub_features.append(x)
        write_feature_file(train_path, ids, classes, sub_features)


@nottest
def test_scaling_feature_hasher():
    '''
    Test to validate whether feature scaling works using feature_hasher
    '''
    make_scaling_data()

    # run the experiment without scaling
    config_template_path = join(_my_dir, 'configs', ('test_scaling_without_'
                                                     'feature_hasher.template'
                                                     '.cfg'))
    config_path = fill_in_config_paths(config_template_path)

    run_configuration(config_path, quiet=True)

    # now run the version with scaling
    config_template_path = join(_my_dir, 'configs', ('test_scaling_with_'
                                                     'feature_hasher.template'
                                                     '.cfg'))
    config_path = fill_in_config_paths(config_template_path)

    run_configuration(config_path, quiet=True)

    # make sure that the result with and without scaling aren't the same
    with open(join(_my_dir, 'output',
                   'without_scaling_feature_hasher_summary.tsv')) as f:
        reader = csv.DictReader(f, dialect=csv.excel_tab)
        row = list(reader)[0]
        without_scaling_score = row['score']
        without_scaling_scaling_value = row['feature_scaling']

    with open(join(_my_dir, 'output',
                   'with_scaling_feature_hasher_summary.tsv')) as f:
        reader = csv.DictReader(f, dialect=csv.excel_tab)
        row = list(reader)[0]
        with_scaling_score = row['score']
        with_scaling_scaling_value = row['feature_scaling']

    eq_(without_scaling_scaling_value, 'none')
    eq_(with_scaling_scaling_value, 'both')
    assert_not_equal(without_scaling_score, with_scaling_score)


@nottest
def test_scaling():
    '''
    Test to validate whether feature scaling works
    '''
    make_scaling_data()

    # run the experiment without scaling
    config_template_path = join(_my_dir, 'configs',
                                'test_scaling_without.template.cfg')
    config_path = fill_in_config_paths(config_template_path)

    run_configuration(config_path, quiet=True)

    # now run the version with scaling
    config_template_path = join(_my_dir, 'configs',
                                'test_scaling_with.template.cfg')
    config_path = fill_in_config_paths(config_template_path)

    run_configuration(config_path, quiet=True)

    # make sure that the result with and without scaling aren't the same
    with open(join(_my_dir, 'output', 'without_scaling_summary.tsv')) as f:
        reader = csv.DictReader(f, dialect=csv.excel_tab)
        row = list(reader)[0]
        without_scaling_score = row['score']
        without_scaling_scaling_value = row['feature_scaling']

    with open(join(_my_dir, 'output', 'with_scaling_summary.tsv')) as f:
        reader = csv.DictReader(f, dialect=csv.excel_tab)
        row = list(reader)[0]
        with_scaling_score = row['score']
        with_scaling_scaling_value = row['feature_scaling']

    eq_(without_scaling_scaling_value, 'none')
    eq_(with_scaling_scaling_value, 'both')
    assert_not_equal(without_scaling_score, with_scaling_score)


# Test our kappa implementation based on Ben Hamner's unit tests.
kappa_inputs = [([1, 2, 3], [1, 2, 3]),
                ([1, 2, 1], [1, 2, 2]),
                ([1, 2, 3, 1, 2, 2, 3], [1, 2, 3, 1, 2, 3, 2]),
                ([1, 2, 3, 3, 2, 1], [1, 1, 1, 2, 2, 2]),
                ([-1, 0, 1, 2], [-1, 0, 0, 2]),
                ([5, 6, 7, 8], [5, 6, 6, 8]),
                ([1, 1, 2, 2], [3, 3, 4, 4]),
                ([1, 1, 3, 3], [2, 2, 4, 4]),
                ([1, 1, 4, 4], [2, 2, 3, 3]),
                ([1, 2, 4], [1, 2, 4]),
                ([1, 2, 4], [1, 2, 2])]


def check_kappa(y_true, y_pred, weights, allow_off_by_one, expected):
    assert_almost_equal(kappa(y_true, y_pred, weights=weights,
                              allow_off_by_one=allow_off_by_one), expected)


def test_quadratic_weighted_kappa():
    outputs = [1.0, 0.4, 0.75, 0.0, 0.9, 0.9, 0.11111111, 0.6666666666667, 0.6,
               1.0, 0.4]

    for (y_true, y_pred), expected in zip(kappa_inputs, outputs):
        yield check_kappa, y_true, y_pred, 'quadratic', False, expected

    # Swap y_true and y_pred and test again
    for (y_pred, y_true), expected in zip(kappa_inputs, outputs):
        yield check_kappa, y_true, y_pred, 'quadratic', False, expected


def test_allow_off_by_one_qwk():
    outputs = [1.0, 1.0, 1.0, 0.0, 1.0, 1.0, 0.3333333333333333, 1.0, 1.0,
               1.0, 0.5]

    for (y_true, y_pred), expected in zip(kappa_inputs, outputs):
        yield check_kappa, y_true, y_pred, 'quadratic', True, expected

    # Swap y_true and y_pred and test again
    for (y_pred, y_true), expected in zip(kappa_inputs, outputs):
        yield check_kappa, y_true, y_pred, 'quadratic', True, expected


def test_linear_weighted_kappa():
    outputs = [1.0, 0.4, 0.65, 0.0, 0.8, 0.8, 0.0, 0.3333333, 0.3333333, 1.0,
               0.4]

    for (y_true, y_pred), expected in zip(kappa_inputs, outputs):
        yield check_kappa, y_true, y_pred, 'linear', False, expected

    # Swap y_true and y_pred and test again
    for (y_pred, y_true), expected in zip(kappa_inputs, outputs):
        yield check_kappa, y_true, y_pred, 'linear', False, expected


def test_unweighted_kappa():
    outputs = [1.0, 0.4, 0.5625, 0.0, 0.6666666666667, 0.6666666666667,
               0.0, 0.0, 0.0, 1.0, 0.5]

    for (y_true, y_pred), expected in zip(kappa_inputs, outputs):
        yield check_kappa, y_true, y_pred, None, False, expected

    # Swap y_true and y_pred and test again
    for (y_pred, y_true), expected in zip(kappa_inputs, outputs):
        yield check_kappa, y_true, y_pred, None, False, expected


@raises(ValueError)
def test_invalid_weighted_kappa():
    kappa([1, 2, 1], [1, 2, 1], weights='invalid', allow_off_by_one=False)
    kappa([1, 2, 1], [1, 2, 1], weights='invalid', allow_off_by_one=True)


@raises(ValueError)
def test_invalid_lists_kappa():
    kappa(['a', 'b', 'c'], ['a', 'b', 'c'])


# Tests related to loading featuresets and merging them
def make_merging_data(num_feat_files, suffix, numeric_ids):
    num_examples = 500
    num_feats_per_file = 17

    np.random.seed(1234567890)

    merge_dir = join(_my_dir, 'train', 'test_merging')
    if not exists(merge_dir):
        os.makedirs(merge_dir)

    # Create lists we will write files from
    ids = []
    features = []
    classes = []
    for j in range(num_examples):
        y = "dog" if j % 2 == 0 else "cat"
        ex_id = "{}{}".format(y, j) if not numeric_ids else j
        x = {"f{:03d}".format(feat_num): np.random.randint(0, 4) for feat_num
             in range(num_feat_files * num_feats_per_file)}
        x = OrderedDict(sorted(x.items(), key=lambda t: t[0]))
        ids.append(ex_id)
        classes.append(y)
        features.append(x)

    # Unmerged
    subset_dict = {}
    for i in range(num_feat_files):
        feat_num = i * num_feats_per_file
        subset_dict['{}'.format(i)] = ["f{:03d}".format(feat_num + j) for j in
                                       range(num_feats_per_file)]
    train_path = join(merge_dir, suffix)
    write_feature_file(train_path, ids, classes, features, subsets=subset_dict)

    # Merged
    train_path = join(merge_dir, 'all{}'.format(suffix))
    write_feature_file(train_path, ids, classes, features)


def check_load_featureset(suffix, numeric_ids):
    num_feat_files = 5

    # Create test data
    make_merging_data(num_feat_files, suffix, numeric_ids)

    # Load unmerged data and merge it
    dirpath = join(_my_dir, 'train', 'test_merging')
    featureset = ['{}'.format(i) for i in range(num_feat_files)]
    merged_examples = _load_featureset(dirpath, featureset, suffix, quiet=True)

    # Load pre-merged data
    featureset = ['all']
    premerged_examples = _load_featureset(dirpath, featureset, suffix,
                                          quiet=True)

    assert_array_equal(merged_examples.ids, premerged_examples.ids)
    assert_array_equal(merged_examples.classes, premerged_examples.classes)
    for (_, _, merged_feats), (_, _, premerged_feats) in zip(merged_examples,
                                                             premerged_examples):
        eq_(merged_feats, premerged_feats)
    eq_(sorted(merged_examples.vectorizer.feature_names_),
        sorted(premerged_examples.vectorizer.feature_names_))


def test_load_featureset():
    # Test merging with numeric IDs
    for suffix in ['.jsonlines', '.ndj', '.megam', '.tsv', '.csv', '.arff']:
        yield check_load_featureset, suffix, True

    for suffix in ['.jsonlines', '.ndj', '.megam', '.tsv', '.csv', '.arff']:
        yield check_load_featureset, suffix, False


def test_ids_to_floats():
    path = join(_my_dir, 'train', 'test_input_2examples_1.jsonlines')

    examples = load_examples(path, ids_to_floats=True, quiet=True)
    assert isinstance(examples.ids[0], float)

    examples = load_examples(path, quiet=True)
    assert not isinstance(examples.ids[0], float)
    assert isinstance(examples.ids[0], str)


def test_convert_examples():
    examples = [{"id": "example0", "y": 1.0, "x": {"f1": 1.0}},
                {"id": "example1", "y": 2.0, "x": {"f1": 1.0, "f2": 1.0}},
                {"id": "example2", "y": 3.0, "x": {"f2": 1.0, "f3": 3.0}}]
    converted = convert_examples(examples)

    eq_(converted.ids[0], "example0")
    eq_(converted.ids[1], "example1")
    eq_(converted.ids[2], "example2")

    eq_(converted.classes[0], 1.0)
    eq_(converted.classes[1], 2.0)
    eq_(converted.classes[2], 3.0)

    eq_(converted.features[0, 0], 1.0)
    eq_(converted.features[0, 1], 0.0)
    eq_(converted.features[1, 0], 1.0)
    eq_(converted.features[1, 1], 1.0)
    eq_(converted.features[2, 2], 3.0)
    eq_(converted.features[2, 0], 0.0)

    eq_(converted.vectorizer.get_feature_names(), ['f1', 'f2', 'f3'])


# Tests related to converting featuresets
def make_conversion_data(num_feat_files, from_suffix, to_suffix):
    num_examples = 500
    num_feats_per_file = 7

    np.random.seed(1234567890)

    convert_dir = join(_my_dir, 'train', 'test_conversion')
    if not exists(convert_dir):
        os.makedirs(convert_dir)

    # Create lists we will write files from
    ids = []
    features = []
    classes = []
    for j in range(num_examples):
        y = "dog" if j % 2 == 0 else "cat"
        ex_id = "{}{}".format(y, j)
        x = {"f{:03d}".format(feat_num): np.random.randint(0, 4) for feat_num
             in range(num_feat_files * num_feats_per_file)}
        x = OrderedDict(sorted(x.items(), key=lambda t: t[0]))
        ids.append(ex_id)
        classes.append(y)
        features.append(x)
    # Create vectorizers/maps for libsvm subset writing
    feat_vectorizer = DictVectorizer()
    feat_vectorizer.fit(features)
    label_map = {label: num for num, label in
                 enumerate(sorted({label for label in classes if
                 not isinstance(label, (int, float))}))}
    # Add fake item to vectorizer for None
    label_map[None] = '00000'

    # get the feature name prefix
    feature_name_prefix = '{}_to_{}'.format(from_suffix.lstrip('.'),
                                            to_suffix.lstrip('.'))

    # Write out unmerged features in the `from_suffix` file format
    for i in range(num_feat_files):
        train_path = join(convert_dir, '{}_{}{}'.format(feature_name_prefix,
                                                        i, from_suffix))
        sub_features = []
        for example_num in range(num_examples):
            feat_num = i * num_feats_per_file
            x = {"f{:03d}".format(feat_num + j):
                 features[example_num]["f{:03d}".format(feat_num + j)] for j in
                 range(num_feats_per_file)}
            sub_features.append(x)
        write_feature_file(train_path, ids, classes, sub_features,
                           feat_vectorizer=feat_vectorizer,
                           label_map=label_map)

    # Write out the merged features in the `to_suffix` file format
    train_path = join(convert_dir, '{}_all{}'.format(feature_name_prefix,
                                                     to_suffix))
    write_feature_file(train_path, ids, classes, features,
                       feat_vectorizer=feat_vectorizer, label_map=label_map)


def check_convert_featureset(from_suffix, to_suffix):
    num_feat_files = 5

    # Create test data
    make_conversion_data(num_feat_files, from_suffix, to_suffix)

    # the path to the unmerged feature files
    dirpath = join(_my_dir, 'train', 'test_conversion')

    # get the feature name prefix
    feature_name_prefix = '{}_to_{}'.format(from_suffix.lstrip('.'),
                                            to_suffix.lstrip('.'))

    # Load each unmerged feature file in the `from_suffix` format and convert
    # it to the `to_suffix` format
    for feature in range(num_feat_files):
        input_file_path = join(dirpath, '{}_{}{}'.format(feature_name_prefix,
                                                         feature,
                                                         from_suffix))
        output_file_path = join(dirpath, '{}_{}{}'.format(feature_name_prefix,
                                                          feature, to_suffix))
        skll_convert.main(['--quiet', input_file_path, output_file_path])

    # now load and merge all unmerged, converted features in the `to_suffix`
    # format
    featureset = ['{}_{}'.format(feature_name_prefix, i) for i in
                  range(num_feat_files)]
    merged_examples = _load_featureset(dirpath, featureset, to_suffix,
                                       quiet=True)

    # Load pre-merged data in the `to_suffix` format
    featureset = ['{}_all'.format(feature_name_prefix)]
    premerged_examples = _load_featureset(dirpath, featureset, to_suffix,
                                          quiet=True)

    # make sure that the pre-generated merged data in the to_suffix format
    # is the same as the converted, merged data in the to_suffix format
    assert_array_equal(merged_examples.ids, premerged_examples.ids)
    assert_array_equal(merged_examples.classes, premerged_examples.classes)
    for (_, _, merged_feats), (_, _, premerged_feats) in zip(merged_examples,
                                                             premerged_examples):
        eq_(merged_feats, premerged_feats)
    eq_(sorted(merged_examples.vectorizer.feature_names_),
        sorted(premerged_examples.vectorizer.feature_names_))


def test_convert_featureset():
    # Test the conversion from every format to every other format
    for from_suffix, to_suffix in itertools.permutations(['.jsonlines', '.ndj',
                                                          '.megam', '.tsv',
                                                          '.csv', '.arff',
                                                          '.libsvm'], 2):
        yield check_convert_featureset, from_suffix, to_suffix


def test_compute_eval_from_predictions():
    pred_path = join(_my_dir, 'other',
                     'test_compute_eval_from_predictions.predictions')
    input_path = join(_my_dir, 'other',
                      'test_compute_eval_from_predictions.jsonlines')

    scores = compute_eval_from_predictions(input_path, pred_path,
                                           ['pearson', 'unweighted_kappa'])

    assert_almost_equal(scores['pearson'], 0.6197797868009122)
    assert_almost_equal(scores['unweighted_kappa'], 0.2)


def test_ablation_cv_sampler():
    '''
    Test to validate whether ablation works with cross-validate and samplers
    '''
    make_ablation_data()

    config_template_path = join(_my_dir, 'configs',
                                'test_ablation_sampler.template.cfg')
    config_path = fill_in_config_paths(config_template_path)

    run_ablation(config_path, quiet=True)

    # read in the summary file and make sure it has
    # 6 ablated featuresets * (10 folds + 1 average line) * 2 learners = 132
    # lines
    with open(join(_my_dir, 'output', 'ablation_cv_summary.tsv')) as f:
        reader = csv.DictReader(f, dialect=csv.excel_tab)
        all_rows = list(reader)
        eq_(len(all_rows), 132)

    # make sure there are 6 ablated featuresets * 2 learners = 12 results files
    num_result_files = len(glob.glob(join(_my_dir, 'output',
                                          'ablation_cv_*.results')))
    eq_(num_result_files, 12)


def test_ablation_cv_all_combos_sampler():
    '''
    Test to validate whether ablation works with cross-validate
    '''
    make_ablation_data()

    config_template_path = join(_my_dir, 'configs',
                                'test_ablation_sampler.template.cfg')
    config_path = fill_in_config_paths(config_template_path)

    run_ablation(config_path, quiet=True, all_combos=True)

    # read in the summary file and make sure it has
    # 31 ablated featuresets * (10 folds + 1 average line) * 2 learners = 682
    # lines
    with open(join(_my_dir, 'output', 'ablation_cv_summary.tsv')) as f:
        reader = csv.DictReader(f, dialect=csv.excel_tab)
        all_rows = list(reader)
        eq_(len(all_rows), 682)

    # make sure there are 31 ablated featuresets * 2 learners = 62 results
    # files
    num_result_files = len(glob.glob(join(_my_dir, 'output',
                                          'ablation_cv_*results')))
    eq_(num_result_files, 62)


def test_ablation_cv_feature_hasher_sampler():
    '''
    Test to validate whether ablation works with cross-validate
    and feature_hasher
    '''
    make_ablation_data()

    config_template_path = join(_my_dir, 'configs', ('test_ablation_feature_'
                                                     'hasher_sampler.template'
                                                     '.cfg'))
    config_path = fill_in_config_paths(config_template_path)

    run_ablation(config_path, quiet=True)

    # read in the summary file and make sure it has
    # 6 ablated featuresets * (10 folds + 1 average line) * 2 learners = 132
    # lines
    with open(join(_my_dir, 'output',
                   'ablation_cv_feature_hasher_summary.tsv')) as f:
        reader = csv.DictReader(f, dialect=csv.excel_tab)
        all_rows = list(reader)
        eq_(len(all_rows), 132)

    # make sure there are 6 ablated featuresets * 2 learners = 12 results files
    num_result_files = len(glob.glob(join(_my_dir, 'output',
                                          ('ablation_cv_feature_hasher_'
                                           '*.results'))))
    eq_(num_result_files, 12)


def test_ablation_cv_feature_hasher_all_combos_sampler():
    '''
    Test to validate whether ablation works with cross-validate
    and feature_hasher
    '''
    make_ablation_data()

    config_template_path = join(_my_dir, 'configs', ('test_ablation_feature_'
                                                     'hasher_sampler.template'
                                                     '.cfg'))
    config_path = fill_in_config_paths(config_template_path)

    run_ablation(config_path, quiet=True, all_combos=True)

    # read in the summary file and make sure it has
    # 31 ablated featuresets * (10 folds + 1 average line) * 2 learners = 682
    # lines
    with open(join(_my_dir, 'output',
                   'ablation_cv_feature_hasher_summary.tsv')) as f:
        reader = csv.DictReader(f, dialect=csv.excel_tab)
        all_rows = list(reader)
        eq_(len(all_rows), 682)

    # make sure there are 31 ablated featuresets * 2 learners = 62 results
    # files
    num_result_files = len(glob.glob(join(_my_dir, 'output',
                                          ('ablation_cv_feature_hasher_'
                                           '*results'))))
    eq_(num_result_files, 62)


def test_sparse_feature_hasher_predict_sampler():
    '''
    Test to validate whether predict works with sparse data
    and feature_hasher
    '''
    make_sparse_data()

    config_template_path = join(_my_dir, 'configs', ('test_sparse_feature_'
                                                     'hasher_sampler.template'
                                                     '.cfg'))
    config_path = fill_in_config_paths(config_template_path)

    run_configuration(config_path, quiet=True)

    with open(join(_my_dir, 'output',
                   'test_sparse_test_sparse_LogisticRegression.results')) as f:
        outstr = f.read()
        logistic_result_score = float(
            SCORE_OUTPUT_RE.search(outstr).groups()[0])

    assert_almost_equal(logistic_result_score, 0.5)


def test_sparse_predict_sampler():
    '''
    Test to validate whether predict works with sparse data
    '''
    make_sparse_data()

    config_template_path = join(_my_dir, 'configs',
                                'test_sparse_sampler.template.cfg')
    config_path = fill_in_config_paths(config_template_path)

    run_configuration(config_path, quiet=True)

    with open(join(_my_dir, 'output',
                   'test_sparse_test_sparse_LogisticRegression.results')) as f:
        outstr = f.read()
        logistic_result_score = float(
            SCORE_OUTPUT_RE.search(outstr).groups()[0])

    assert_almost_equal(logistic_result_score, 0.5, delta=0.025)


def check_specified_cv_folds_feature_hasher_sampler(numeric_ids):
    make_cv_folds_data(numeric_ids)

    # test_cv_folds1.cfg has prespecified folds and should have ~50% accuracy
    # test_cv_folds2.cfg doesn't have prespecified folds and >95% accuracy
    for experiment_name, test_func, grid_size in [(('test_cv_folds1_feature_'
                                                    'hasher_sampler'),
                                                   lambda x: x < 0.6,
                                                   3),
                                                  (('test_cv_folds2_feature_'
                                                    'hasher_sampler'),
                                                   lambda x: x > 0.95,
                                                   10)]:
        config_template_file = '{}.template.cfg'.format(experiment_name)
        config_template_path = join(_my_dir, 'configs', config_template_file)
        config_path = join(_my_dir, fill_in_config_paths(config_template_path))

        # Modify config file to change ids_to_floats depending on numeric_ids
        # setting
        with open(config_path, 'r+') as config_template_file:
            lines = config_template_file.readlines()
            config_template_file.seek(0)
            config_template_file.truncate()
            for line in lines:
                if line.startswith('ids_to_floats='):
                    if numeric_ids:
                        line = 'ids_to_floats=true\n'
                    else:
                        line = 'ids_to_floats=false\n'
                config_template_file.write(line)

        run_configuration(config_path, quiet=True)
        result_filename = ('{}_test_cv_folds_LogisticRegression.'
                           'results').format(experiment_name)
        with open(join(_my_dir, 'output', result_filename)) as f:
            # check held out scores
            outstr = f.read()
            score = float(SCORE_OUTPUT_RE.search(outstr).groups()[-1])
            assert test_func(score)

            grid_score_matches = GRID_RE.findall(outstr)
            assert len(grid_score_matches) == grid_size
            for match_str in grid_score_matches:
                assert test_func(float(match_str))

    # try the same tests for just training (and specifying the folds for the
    # grid search)
    dirpath = join(_my_dir, 'train')
    suffix = '.jsonlines'
    featureset = ['test_cv_folds']
    examples = _load_featureset(dirpath, featureset, suffix, quiet=True)
    clf = Learner('LogisticRegression', probability=True)
    cv_folds = _load_cv_folds(join(_my_dir, 'train', 'test_cv_folds.csv'))
    grid_search_score = clf.train(examples, grid_search_folds=cv_folds,
                                  grid_objective='accuracy', grid_jobs=1)
    assert grid_search_score < 0.6
    grid_search_score = clf.train(examples, grid_search_folds=5,
                                  grid_objective='accuracy', grid_jobs=1)
    assert grid_search_score > 0.95


def check_specified_cv_folds_sampler(numeric_ids):
    make_cv_folds_data(numeric_ids)

    # test_cv_folds1.cfg has prespecified folds and should have ~50% accuracy
    # test_cv_folds2.cfg doesn't have prespecified folds and >95% accuracy
    for experiment_name, test_func, grid_size in [('test_cv_folds1_sampler',
                                                   lambda x: x < 0.8,
                                                   3),
                                                  ('test_cv_folds2_sampler',
                                                   lambda x: x > 0.95,
                                                   10)]:
        config_template_file = '{}.template.cfg'.format(experiment_name)
        config_template_path = join(_my_dir, 'configs', config_template_file)
        config_path = join(_my_dir, fill_in_config_paths(config_template_path))

        # Modify config file to change ids_to_floats depending on numeric_ids
        # setting
        with open(config_path, 'r+') as config_template_file:
            lines = config_template_file.readlines()
            config_template_file.seek(0)
            config_template_file.truncate()
            for line in lines:
                if line.startswith('ids_to_floats='):
                    if numeric_ids:
                        line = 'ids_to_floats=true\n'
                    else:
                        line = 'ids_to_floats=false\n'
                config_template_file.write(line)

        run_configuration(config_path, quiet=True)
        result_filename = ('{}_test_cv_folds_LogisticRegression.'
                           'results').format(experiment_name)
        with open(join(_my_dir, 'output', result_filename)) as f:
            # check held out scores
            outstr = f.read()
            score = float(SCORE_OUTPUT_RE.search(outstr).groups()[-1])
            assert test_func(score)

            grid_score_matches = GRID_RE.findall(outstr)
            assert len(grid_score_matches) == grid_size
            for match_str in grid_score_matches:
                assert test_func(float(match_str))

    # try the same tests for just training (and specifying the folds for the
    # grid search)
    dirpath = join(_my_dir, 'train')
    suffix = '.jsonlines'
    featureset = ['test_cv_folds']
    examples = _load_featureset(dirpath, featureset, suffix, quiet=True)
    clf = Learner('LogisticRegression', probability=True)
    cv_folds = _load_cv_folds(join(_my_dir, 'train', 'test_cv_folds.csv'))
    grid_search_score = clf.train(examples, grid_search_folds=cv_folds,
                                  grid_objective='accuracy', grid_jobs=1)
    assert grid_search_score < 0.6
    grid_search_score = clf.train(examples, grid_search_folds=5,
                                  grid_objective='accuracy', grid_jobs=1)
    assert grid_search_score > 0.95


def test_specified_cv_folds_feature_hasher_sampler():
    yield check_specified_cv_folds_feature_hasher_sampler, False
    yield check_specified_cv_folds_feature_hasher_sampler, True


def test_specified_cv_folds_sampler():
    yield check_specified_cv_folds_sampler, False
    yield check_specified_cv_folds_sampler, True<|MERGE_RESOLUTION|>--- conflicted
+++ resolved
@@ -363,12 +363,9 @@
 
 
 def make_regression_data(num_examples=100, train_test_ratio=-0.5,
-<<<<<<< HEAD
-                         num_features=2, sd_noise=1.0, start_feature_num=1,
-=======
                          num_features=2, sd_noise=1.0,
                          use_feature_hashing=False,
->>>>>>> 381e994e
+                         start_feature_num=1,
                          random_state=1234567890):
 
     # use sklearn's make_regression to generate the data for us
@@ -397,54 +394,14 @@
     train_y, test_y = y[:num_train_examples], y[num_train_examples:]
     train_ids, test_ids = ids[:num_train_examples], ids[num_train_examples:]
 
-<<<<<<< HEAD
-    train_fs = FeatureSet('regression_train', train_ids, classes=train_y, features=train_features)
-    test_fs = FeatureSet('regression_test', test_ids, classes=test_y, features=test_features)
-
-    return (train_fs, test_fs, weightdict)
-
-# def make_regression_data():
-#     num_examples = 2000
-#     num_train_examples = int(num_examples / 2)
-
-#     np.random.seed(1234567890)
-#     f1 = np.random.rand(num_examples)
-#     f2 = np.random.rand(num_examples)
-#     f3 = np.random.rand(num_examples)
-#     err = np.random.randn(num_examples) / 2.0
-#     y = 1.0 * f1 + 1.0 * f2 - 2.0 * f3 + err
-#     y = y.tolist()
-
-#     # Write training file
-#     train_dir = join(_my_dir, 'train')
-#     if not exists(train_dir):
-#         os.makedirs(train_dir)
-#     train_path = join(train_dir, 'test_regression1.jsonlines')
-#     features = [{"f1": f1[i], "f2": f2[i], "f3": f3[i]} for i in
-#                 range(num_train_examples)]
-#     write_feature_file(train_path, None, y[:num_train_examples], features)
-
-#     # Write test file
-#     test_dir = join(_my_dir, 'test')
-#     if not exists(test_dir):
-#         os.makedirs(test_dir)
-#     test_path = join(test_dir, 'test_regression1.jsonlines')
-#     features = [{"f1": f1[i], "f2": f2[i], "f3": f3[i]} for i in
-#                 range(num_train_examples, num_examples)]
-#     write_feature_file(test_path, None, y[num_train_examples: num_examples],
-#                        features)
-#     return y
-
-
-def test_regression1():
-=======
     # create a FeatureHasher if we are asked to use feature hashing
     # and use 2.5 times the number of features to be on the safe side
-    vectorizer = FeatureHasher(n_features = round(2.5 * num_features)) if use_feature_hashing else None
-    train_fs = FeatureSet('regression_train', ids=train_ids,
+    vectorizer = FeatureHasher(n_features=round(2.5 * num_features)) \
+        if use_feature_hashing else None
+    train_fs = FeatureSet('regression_train', train_ids,
                           classes=train_y, features=train_features,
                           vectorizer=vectorizer)
-    test_fs = FeatureSet('regression_test', ids=test_ids,
+    test_fs = FeatureSet('regression_test', test_ids,
                          classes=test_y, features=test_features,
                          vectorizer=vectorizer)
 
@@ -453,7 +410,6 @@
 # the utility function to run the basic regression tests
 # with or without feature hashing
 def check_regression(use_feature_hashing=False):
->>>>>>> 381e994e
     # This is a bit of a contrived test, but it should fail if anything drastic
     # happens to the regression code.
 
@@ -473,12 +429,6 @@
     # make sure to set the grid objective to pearson
     learner.train(train_fs, grid_objective='pearson')
 
-<<<<<<< HEAD
-    # now get the weights of this trained model
-    learned_weights = learner.model_params[0]
-=======
->>>>>>> 381e994e
-
     # make sure that the weights are close to the weights
     # that we got from make_regression_data. Take the
     # ceiling before  comparing since just comparing
@@ -489,7 +439,7 @@
     if not use_feature_hashing:
 
         # get the weights of this trained model
-        learned_weights = learner.model_params
+        learned_weights = learner.model_params[0]
 
         for feature_name in learned_weights:
             learned_w = math.ceil(learned_weights[feature_name])
