#!/usr/bin/env python2.7
'''
Module with many functions to use for easily creating an sklearn classifier

@author: Michael Heilman (mheilman@ets.org)
@author: Nitin Madnani (nmadnani@ets.org)
@author: Dan Blanchard (dblanchard@ets.org)
'''

from __future__ import print_function, unicode_literals

import csv
import json
import os
import cPickle as pickle
import subprocess
import sys
import time
from collections import defaultdict
from itertools import islice, izip

import numpy as np
from bs4 import UnicodeDammit
from nltk.metrics import precision, recall, f_measure
from scipy.stats import kendalltau, spearmanr, pearsonr
from sklearn import metrics
from sklearn.base import is_classifier, clone
from sklearn.cross_validation import KFold, StratifiedKFold, check_cv
from sklearn.ensemble import RandomForestClassifier, GradientBoostingClassifier
from sklearn.externals.joblib import Parallel, delayed, logger
from sklearn.feature_extraction import DictVectorizer
from sklearn.grid_search import GridSearchCV, IterGrid, _has_one_grid_point
from sklearn.linear_model import LogisticRegression, Ridge
from sklearn.naive_bayes import MultinomialNB
from sklearn.preprocessing import StandardScaler
from sklearn.svm import LinearSVC, SVC
from sklearn.tree import DecisionTreeClassifier
from sklearn.utils import safe_mask, check_arrays
from sklearn.utils.validation import _num_samples


#### Globals ####
_REQUIRES_DENSE = frozenset(['naivebayes', 'rforest', 'gradient', 'dtree'])
_CORRELATION_METRICS = frozenset(['kendall_tau', 'spearman', 'pearson'])
_REGRESSION_MODELS = frozenset(['ridge'])


#### METRICS ####
def kendall_tau(y_true, y_pred):
    '''
    Optimize the hyperparameter values during the grid search based on
    Kendall's tau.

    This is useful in cases where you want to use the actual probabilities of
    the different classes after the fact, and not just the optimize based on
    the classification accuracy.
    '''
    ret_score = kendalltau(y_true, y_pred)[0]
    return ret_score if not np.isnan(ret_score) else 0.0


def spearman(y_true, y_pred):
    '''
    Optimize the hyperparameter values during the grid search based on Spearman rank correlation.

    This is useful in cases where you want to use the actual probabilities of
    the different classes after the fact, and not just the optimize based on
    the classification accuracy.
    '''
    ret_score = spearmanr(y_true, y_pred)[0]
    return ret_score if not np.isnan(ret_score) else 0.0


def pearson(y_true, y_pred):
    '''
    Optimize the hyperparameter values during the grid search based on Pearson
    correlation.
    '''
    ret_score = pearsonr(y_true, y_pred)[0]
    return ret_score if not np.isnan(ret_score) else 0.0


def f1_score_least_frequent(y_true, y_pred):
    '''
    Optimize the hyperparameter values during the grid search based on the F1
    measure of the least frequent class.

    This is mostly intended for use when you're doing binary classification
    and your data is highly skewed. You should probably use f1_score_macro if
    your data is skewed and you're doing multi-class classification.
    '''
    least_frequent = np.bincount(y_true).argmin()
    return metrics.f1_score(y_true[y_true == least_frequent],
                            y_pred[y_true == least_frequent])


def f1_score_macro(y_true, y_pred):
    '''
    Use the macro-averaged F1 measure to select hyperparameter values during
    the cross-validation grid search during training.

    This method averages over classes (does not take imbalance into account).
    You should use this if each class is equally important.
    '''
    return metrics.f1_score(y_true, y_pred, average="macro")


def f1_score_micro(y_true, y_pred):
    '''
    Use the micro-averaged F1 measure to select hyperparameter values during
    the cross-validation grid search during training.

    This method averages over instances (takes imbalance into account). This
    implies that precision == recall == F1.
    '''
    return metrics.f1_score(y_true, y_pred, average="micro")


def accuracy(y_true, y_pred):
    '''
    Use the overall accuracy to select hyperparameter values during the cross-
    validation grid search during training.
    '''
    return metrics.accuracy_score(y_true, y_pred)


#### DATA LOADING FUNCTIONS ###
def _sanitize_line(line):
    '''
    Return copy of line with all non-ASCII characters replaced with
    <U1234> sequences where 1234 is the value of ord() for the character.
    '''
    char_list = []
    for char in line:
        char_num = ord(char)
        char_list.append('<U{}>'.format(char_num) if char_num > 127 else char)
    return ''.join(char_list)


def _megam_dict_iter(path):
    '''
    Generator that yields tuples of classes and dictionaries mapping from
    features to values for each pair of lines in path

    @param path: Path to MegaM file
    @type path: C{basestring}
    '''

    line_count = 0
    print(
        "Loading {}...".format(path).encode('utf-8'), end="", file=sys.stderr)
    sys.stderr.flush()
    with open(path) as megam_file:
        curr_id = None
        for line in megam_file:
            # Process encoding
            line = _sanitize_line(UnicodeDammit(
                line, ['utf-8', 'windows-1252']).unicode_markup.strip())
            # Handle instance lines
            if line.startswith('#'):
                curr_id = line[1:].strip()
            elif line and line not in ['TRAIN', 'TEST', 'DEV']:
                split_line = line.split()
                class_name = split_line[0]
                curr_info_dict = {}
                if len(split_line) > 1:
                    # Get current instances feature-value pairs
                    field_pairs = split_line[1:]
                    field_names = islice(field_pairs, 0, None, 2)
                    # Convert values to floats, because otherwise features'll
                    # be categorical
                    field_values = (float(val) for val in islice(field_pairs,
                                                                 1, None, 2))

                    # Add the feature-value pairs to dictionary
                    curr_info_dict.update(izip(field_names, field_values))
                yield curr_id, class_name, curr_info_dict
                curr_id = None
            line_count += 1
            if line_count % 100 == 0:
                print(".", end="", file=sys.stderr)
        print("done", file=sys.stderr)


def load_examples(path):
    '''
    Loads examples in the TSV, JSONLINES (a json dict per line), or MegaM
    formats.

    @param path: The path to the file to load the examples from.
    @type path: C{basestring}

    @return: 2-column C{numpy.array} of examples with the "y" containing the
    class labels and "x" containing the features for each example.
    '''
    if path.endswith(".tsv"):
        out = []
        with open(path) as f:
            reader = csv.reader(f, dialect=csv.excel_tab)
            header = reader.next()
            out = [_preprocess_tsv_row(row, header, example_num)
                   for example_num, row in enumerate(reader)]
    elif path.endswith(".jsonlines"):
        out = []
        with open(path) as f:
            example_num = 0
            for line in f:
                example = json.loads(line.strip())
                if "id" not in example:
                    example["id"] = "EXAMPLE_{}".format(example_num)
                example_num += 1
                out.append(example)
    elif path.endswith(".megam"):
        out = [{"y": class_name, "x": feature_dict,
                "id": "EXAMPLE_{}".format(example_num) if example_id is None
                else example_id}
               for example_num, (example_id, class_name, feature_dict)
               in enumerate(_megam_dict_iter(path))]
    else:
        raise Exception('Example files must be in either TSV, MegaM, or the \
                         preprocessed .jsonlines format. \
                         You specified: {}'.format(path))

    return np.array(out)


def _preprocess_tsv_row(row, header, example_num):
    '''
    Make a dictionary of preprocessed values (e.g., tokens, POS tags, etc.).
    This should be separate from the feature extraction code so that slow
    preprocessing steps can be saved and reused, without have to redo
    preprocessing whenever features change. This parses a TSV row and returns
    a dictionary {"y": class label, "x": dictionary of feature values} It also
    takes in an optional list of feature names to be used in the "x"
    dictionary.
    '''
    x = {}
    y = row[0]
    example_id = "EXAMPLE_{}".format(example_num)
    for fname, fval in izip(islice(header, 1, None), islice(row, 1, None)):
        if fname == "id":
            example_id = fval
        else:
            x["{}".format(fname)] = float(fval)

    return {"y": y, "x": x, "id": example_id}


def _fit_grid_point(X, y, base_clf, clf_params, train, test, loss_func,
                    score_func, verbose, **fit_params):
    """
    Run fit on one set of parameters

    Returns the score and the instance of the classifier
    """
    if verbose > 1:
        start_time = time.time()
        msg = '%s' % (', '.join('%s=%s' % (k, v)
                                for k, v in clf_params.iteritems()))
        print("[GridSearchCV] %s %s" % (msg, (64 - len(msg)) * '.'))
    # update parameters of the classifier after a copy of its base structure
    clf = clone(base_clf)
    clf.set_params(**clf_params)

    if hasattr(base_clf, 'kernel') and hasattr(base_clf.kernel, '__call__'):
        # cannot compute the kernel values with custom function
        raise ValueError("Cannot use a custom kernel function. "
                         "Precompute the kernel matrix instead.")

    if not hasattr(X, "shape"):
        if getattr(base_clf, "_pairwise", False):
            raise ValueError("Precomputed kernels or affinity matrices have " +
                             "to be passed as arrays or sparse matrices.")
        X_train = [X[idx] for idx in train]
        X_test = [X[idx] for idx in test]
    else:
        if getattr(base_clf, "_pairwise", False):
            # X is a precomputed square kernel matrix
            if X.shape[0] != X.shape[1]:
                raise ValueError("X should be a square kernel matrix")
            X_train = X[np.ix_(train, train)]
            X_test = X[np.ix_(test, train)]
        else:
            X_train = X[safe_mask(X, train)]
            X_test = X[safe_mask(X, test)]

    if y is not None:
        y_test = y[safe_mask(y, test)]
        y_train = y[safe_mask(y, train)]
        clf.fit(X_train, y_train, **fit_params)
        if loss_func is not None:
            # Everything is the same as the original version except next line
            y_pred = clf.predict_proba(X_test)[:, 1]
            this_score = -loss_func(y_test, y_pred)
        elif score_func is not None:
            y_pred = clf.predict_proba(X_test)[:, 1]  # and this one
            this_score = score_func(y_test, y_pred)
        else:
            this_score = clf.score(X_test, y_test)
    else:
        clf.fit(X_train, **fit_params)
        this_score = clf.score(X_test)

    if verbose > 2:
        msg += ", score=%f" % this_score
    if verbose > 1:
        end_msg = "%s -%s" % (msg,
                              logger.short_format_time(time.time() -
                                                       start_time))
        print("[GridSearchCV] %s %s" % ((64 - len(end_msg)) * '.', end_msg))
    return this_score, clf_params, _num_samples(X)


# Temporary imports for _FixedStandardScaler
import scipy.sparse as sp
from sklearn.preprocessing import _mean_and_std
from sklearn.utils import warn_if_not_float
from sklearn.utils.sparsefuncs import inplace_csr_column_scale
from sklearn.utils.sparsefuncs import mean_variance_axis0


class _FixedStandardScaler(StandardScaler):

    '''
    StandardScaler has a bug in that it always scales by the standard
    deviation for sparse matrices, i.e., it ignores the value of with_std.
    This is a fixed version. This is just temporary until the bug is fixed in
    sklearn.
    '''

    def fit(self, X, y=None):
        """Compute the mean and std to be used for later scaling.

        Parameters
        ----------
        X : array-like or CSR matrix with shape [n_samples, n_features]
            The data used to compute the mean and standard deviation
            used for later scaling along the features axis.
        """
        X = check_arrays(X, copy=self.copy, sparse_format="csr")[0]
        if sp.issparse(X):
            if self.with_mean:
                raise ValueError(
                    "Cannot center sparse matrices: pass `with_mean=False` "
                    "instead See docstring for motivation and alternatives.")
            warn_if_not_float(X, estimator=self)
            self.mean_ = None

            # we added this check for with_std
            if self.with_std:
                var = mean_variance_axis0(X)[1]
                self.std_ = np.sqrt(var)
                self.std_[var == 0.0] = 1.0
            else:
                self.std_ = None

            return self
        else:
            warn_if_not_float(X, estimator=self)
            self.mean_, self.std_ = _mean_and_std(
                X, axis=0, with_mean=self.with_mean, with_std=self.with_std)
            return self

    def transform(self, X, y=None, copy=None):
        """Perform standardization by centering and scaling

        Parameters
        ----------
        X : array-like with shape [n_samples, n_features]
            The data used to scale along the features axis.
        """
        copy = copy if copy is not None else self.copy
        X = check_arrays(X, copy=copy, sparse_format="csr")[0]
        if sp.issparse(X):
            if self.with_mean:
                raise ValueError(
                    "Cannot center sparse matrices: pass `with_mean=False` "
                    "instead See docstring for motivation and alternatives.")
            warn_if_not_float(X, estimator=self)
            if self.with_std:
                inplace_csr_column_scale(X, 1 / self.std_)
        else:
            warn_if_not_float(X, estimator=self)
            if self.with_mean:
                X -= self.mean_
            # we added this check for with_std
            if self.with_std:
                X /= self.std_
        return X

    def inverse_transform(self, X, copy=None):
        """Scale back the data to the original representation

        Parameters
        ----------
        X : array-like with shape [n_samples, n_features]
            The data used to scale along the features axis.
        """
        copy = copy if copy is not None else self.copy
        if sp.issparse(X):
            if self.with_mean:
                raise ValueError(
                    "Cannot uncenter sparse matrices: pass `with_mean=False` "
                    "instead See docstring for motivation and alternatives.")
            if not sp.isspmatrix_csr(X):
                X = X.tocsr()
                copy = False
            if copy:
                X = X.copy()
            # we added this check for with_std
            if self.with_std:
                inplace_csr_column_scale(X, self.std_)
        else:
            X = np.asarray(X)
            if copy:
                X = X.copy()
            if self.with_std:
                X *= self.std_
            if self.with_mean:
                X += self.mean_
        return X


class _GridSearchCVBinary(GridSearchCV):
    '''
    GridSearchCV for use with binary classification problems where you want to
    optimize the learner based on the probabilities assigned to each class,
    and not just the predicted class.
    '''

    def fit(self, X, y=None, **params):
        """Run fit with all sets of parameters

        Returns the best classifier

        Parameters
        ----------

        X: array, [n_samples, n_features]
            Training vector, where n_samples in the number of samples and
            n_features is the number of features.

        y: array-like, shape = [n_samples], optional
            Target vector relative to X for classification;
            None for unsupervised learning.

        """
        estimator = self.estimator
        cv = self.cv

        X, y = check_arrays(X, y, sparse_format="csr", allow_lists=True)
        cv = check_cv(cv, X, y, classifier=is_classifier(estimator))

        grid = IterGrid(self.param_grid)
        base_clf = clone(self.estimator)

        # Return early if there is only one grid point.
        if _has_one_grid_point(self.param_grid):
            params = next(iter(grid))
            base_clf.set_params(**params)
            if y is not None:
                base_clf.fit(X, y)
            else:
                base_clf.fit(X)
            self.best_estimator_ = base_clf
            self._set_methods()
            return self

        pre_dispatch = self.pre_dispatch
        out = Parallel(n_jobs=self.n_jobs, verbose=self.verbose,
                       pre_dispatch=pre_dispatch)(
                           delayed(_fit_grid_point)(
                               X, y, base_clf, clf_params, train, test,
                               self.loss_func, self.score_func, self.verbose,
                               **self.fit_params)
                           for clf_params in grid for train, test in cv)

        # Out is a list of triplet: score, estimator, n_test_samples
        n_grid_points = len(list(grid))
        n_fits = len(out)
        n_folds = n_fits // n_grid_points

        scores = list()
        cv_scores = list()
        for grid_start in range(0, n_fits, n_folds):
            n_test_samples = 0
            score = 0
            these_points = list()
            for (this_score, clf_params,
                    this_n_test_samples) in out[grid_start:grid_start + n_folds]:
                these_points.append(this_score)
                if self.iid:
                    this_score *= this_n_test_samples
                score += this_score
                n_test_samples += this_n_test_samples
            if self.iid:
                score /= float(n_test_samples)
            scores.append((score, clf_params))
            cv_scores.append(these_points)

        cv_scores = np.asarray(cv_scores)

        # Note: we do not use max(out) to make ties deterministic even if
        # comparison on estimator instances is not deterministic
        best_score = -np.inf
        for score, params in scores:
            if score > best_score:
                best_score = score
                best_params = params

        self.best_score_ = best_score
        self.best_params_ = best_params

        if self.refit:
            # fit the best estimator using the entire dataset
            # clone first to work around broken estimators
            best_estimator = clone(base_clf).set_params(**best_params)
            if y is not None:
                best_estimator.fit(X, y, **self.fit_params)
            else:
                best_estimator.fit(X, **self.fit_params)
            self.best_estimator_ = best_estimator
            self._set_methods()

        # Store the computed scores
        self.grid_scores_ = [(clf_params, score, all_scores) for clf_params, (
            score, _), all_scores in zip(grid, scores, cv_scores)]
        return self

    def score(self, X, y=None):
        if hasattr(self.best_estimator_, 'score'):
            return self.best_estimator_.score(X, y)
        if self.score_func is None:
            raise ValueError("No score function explicitly defined, "
                             "and the estimator doesn't provide one %s"
                             % self.best_estimator_)
        y_predicted = self.predict_proba(X)[:, 1]
        return self.score_func(y, y_predicted)


class Classifier(object):
    """
    A simpler classifier interface around many sklearn classification
    functions.
    """

<<<<<<< HEAD
    def __init__(self, probability=False, feat_vectorizer=None, scaler=None,
                 do_scale_features=False, label_dict=None, label_list=None,
                 model_type='logistic', model_kwargs=None, pos_label_str=None):
=======
    def __init__(self, probability=False, feat_vectorizer=None, scaler=None, do_scale_features=False, label_dict=None, label_list=None, model_type='logistic', model_kwargs=None, pos_label_str=None, use_dense_features=False):
>>>>>>> 4bbe4e63
        '''
        Initializes a classifier object with the specified settings.

        @param feat_vectorizer: A C{DictVectorizer} that transforms lists of
                                feature-value mappings to vectors.
        @type feat_vectorizer: C{DictVectorizer}
        @param scaler: A pre-fit scaler for the data that this classifier will
                       be processing.
        @type scaler: C{Scaler}
        @param do_scale_features: Should we scale features with this
                                  classifier?
        @type do_scale_features: C{bool}
        @param label_dict: Maps from class/label names to integers.
        @type label_dict: C{dict}
        @param label_list: Maps from integers back to label strings.
        @type label_list: C{list} of C{basestring}
        @param model_type: Type of estimator to create. Options are:
                           'logistic', 'svm_linear', 'svm_radial',
                           'naivebayes', 'dtree', 'rforest', and 'gradient'
        @type model_type: C{basestring}
        @param probability: Should classifier return probabilities of all
                            classes (instead of just class with highest
                            probability)?
        @type probability: C{bool}
        @param model_kwargs: A dictionary of keyword arguments to pass to the
                             initializer for the specified model.
        @type model_kwargs: C{dict}
        @param pos_label_str: The string for the positive class in the binary classification setting.  Otherwise, an arbitrary class is picked.
        @type pos_label_str: C{str}
        @param use_dense_features: Whether to require conversion to dense feature matrices.
        @type use_dense_features: C{bool}
        '''
        super(Classifier, self).__init__()
        self.probability = probability if model_type != 'svm_linear' else False
        self.feat_vectorizer = feat_vectorizer
        self.do_scale_features = do_scale_features
        self.scaler = scaler if self.do_scale_features else None
        self.label_dict = label_dict
        self.label_list = label_list
        self.pos_label_str = pos_label_str
        self._model_type = model_type
        self._model = None
        self._use_dense_features = use_dense_features
        self._model_kwargs = {}

        self._use_dense_features = self._model_type in _REQUIRES_DENSE or self._use_dense_features

        # Set default keyword arguments for models that we have some for.
        if self._model_type == 'svm_radial':
            self._model_kwargs['cache_size'] = 1000
            self._model_kwargs['probability'] = self.probability
        elif self._model_type == 'dtree':
            self._model_kwargs['criterion'] = 'entropy'
        elif self._model_type == 'rforest' or self._model_type == 'gradient':
            self._model_kwargs['n_estimators'] = 1000

        if self._model_type == 'rforest' or self._model_type == 'dtree':
            self._model_kwargs['compute_importances'] = True

        if model_kwargs:
            self._model_kwargs.update(model_kwargs)

    @property
    def model_type(self):
        ''' Getter for model type '''
        return self._model_type

    @property
    def model_kwargs(self):
        ''' Getter for model keyword arguments '''
        return self._model_kwargs

    @property
    def model(self):
        ''' Getter for underlying model '''
        return self._model

    def load_model(self, modelfile):
        '''
        Load a saved model.

        @param modelfile: The path to the model file to load.
        @type modelfile: C{basestring}
        '''
        with open(modelfile) as f:
            self._model, self.probability = pickle.load(f)
        if isinstance(self._model, LogisticRegression):
            self._model_type = 'logistic'
        elif isinstance(self._model, LinearSVC):
            self._model_type = 'svm_linear'
        elif isinstance(self._model, SVC):
            self._model_type = 'svm_radial'
        elif isinstance(self._model, MultinomialNB):
            self._model_type = 'naivebayes'
        elif isinstance(self._model, DecisionTreeClassifier):
            self._model_type = 'dtree'
        elif isinstance(self._model, RandomForestClassifier):
            self._model_type = 'rforest'
        elif isinstance(self._model, GradientBoostingClassifier):
            self._model_type = "gradient"
        elif isinstance(self._model, Ridge):
            self._model_type = 'ridge'

    def load_vocab(self, vocabfile):
        '''
        Load a saved vocab (feature vectorizer, scaler, label dictionary, and
        inverse label dictionary).

        @param vocabfile: The path to the vocab file to load.
        @type vocabfile: C{basestring}
        '''
        with open(vocabfile) as f:
            (self.feat_vectorizer, self.scaler, self.label_dict,
             self.label_list) = pickle.load(f)

    def save_model(self, modelfile):
        '''
        Save the model to file.

        @param modelfile: The path to where you want to save the model.
        @type modelfile: C{basestring}
        '''
        # create the directory if it doesn't exist
        modeldir = os.path.dirname(modelfile)
        if not os.path.exists(modeldir):
            subprocess.call("mkdir -p {}".format(modeldir), shell=True)
        # write out the files
        with open(modelfile, "w") as f:
            pickle.dump([self._model, self.probability], f, -1)

    def save_vocab(self, vocabfile):
        '''
        Save vocab (feature vectorizer, scaler, label dictionary, and inverse
        label dictionary) to file.

        @param vocabfile: The path to where you want to save the vocab.
        @type vocabfile: C{basestring}
        '''
        # create the directory if it doesn't exist
        vocabdir = os.path.dirname(vocabfile)
        if not os.path.exists(vocabdir):
            subprocess.call("mkdir -p {}".format(vocabdir), shell=True)
        with open(vocabfile, "w") as f:
            pickle.dump([self.feat_vectorizer, self.scaler,
                        self.label_dict, self.label_list], f, -1)

    @staticmethod
    def _extract_features(example):
        '''
        Return a dictionary of feature values extracted from a preprocessed
        example. This base method expects all the features to be of the form
        "x1", "x2", etc.
        '''
        return example["x"]

    def _extract_label(self, example):
        '''
        Return the label for a preprocessed example.
        '''
        if self._model_type in _REGRESSION_MODELS:
            return float(example["y"])
        else:
            return self.label_dict[example["y"]]

    @staticmethod
    def _extract_id(example):
        '''
        Return the string ID for a preprocessed example.
        '''
        return example["id"]

    def _create_estimator(self):
        '''
        @return: A tuple containing an instantiation of the requested
        estimator, and a parameter grid to search.
        '''
        estimator = None
        default_param_grid = None

        if self._model_type == 'logistic':
            estimator = LogisticRegression(**self._model_kwargs)
            default_param_grid = [{'C': [1e-4, 1e-2, 1.0, 1e2, 1e4]}]
        elif self._model_type == 'svm_linear':  # No predict_proba support
            estimator = LinearSVC(**self._model_kwargs)
            default_param_grid = [{'C': [0.1, 1.0, 10, 100, 1000]}]
        elif self._model_type == 'svm_radial':
            estimator = SVC(**self._model_kwargs)
            default_param_grid = [{'C': [0.1, 1.0, 10, 100, 1000]}]
        elif self._model_type == 'naivebayes':
            estimator = MultinomialNB(**self._model_kwargs)
            default_param_grid = [{'alpha': [0.1, 0.25, 0.5, 0.75, 1.0]}]
        elif self._model_type == 'dtree':
            estimator = DecisionTreeClassifier(**self._model_kwargs)
            default_param_grid = [{'max_features': ["auto", None]}]
        elif self._model_type == 'rforest':
            estimator = RandomForestClassifier(**self._model_kwargs)
            default_param_grid = [{'max_depth': [1, 5, 10, None]}]
        elif self._model_type == "gradient":
            estimator = GradientBoostingClassifier(**self._model_kwargs)
            default_param_grid = [{'learning_rate': [0.01, 0.1, 0.5]}]
        elif self._model_type == 'ridge':
            estimator = Ridge(**self._model_kwargs)
            default_param_grid = [{'alpha': [0.1, 1.0, 10, 100, 1000]}]
        else:
            raise ValueError(
                "{} is not a valid classifier type.".format(self._model_type))

        return estimator, default_param_grid

    def _extract_feature_vectorizer(self, features):
<<<<<<< HEAD
        '''
        Given a dict of features, create a DictVectorizer for mapping from
        dicts of features to arrays of features
        '''
        self.feat_vectorizer = DictVectorizer()
=======
        ''' Given a dict of features, create a DictVectorizer for mapping from dicts of features to arrays of features '''
        self.feat_vectorizer = DictVectorizer(sparse=not self._use_dense_features)
>>>>>>> 4bbe4e63
        self.feat_vectorizer.fit(features)

    def train_setup(self, examples, clear_vocab):
        '''
        Set up the feature vectorizer, the scaler and the label dict and
        return the features and the labels
        '''

        # extract the features and the labels
        features = [self._extract_features(x) for x in examples]

        # Create label_dict if we weren't passed one
        if (self._model_type not in _REGRESSION_MODELS and
                (clear_vocab or self.label_dict is None)):

            # extract list of unique labels if we are doing classification
            self.label_list = np.unique(
                [example["y"] for example in examples]).tolist()

            # if one label is specified as the positive class, make sure it's
            # last
            if self.pos_label_str:
                self.label_list = sorted(
                    self.label_list,
                    key=lambda x: (x == self.pos_label_str, x))

            # Given a list of all labels in the dataset and a list of the
            # unique labels in the set, convert the first list to an array of
            # numbers.
            self.label_dict = {}
            for i, label in enumerate(self.label_list):
                self.label_dict[label] = i

        y = np.array([self._extract_label(x) for x in examples])

        # Create feat_vectorizer if we weren't passed one
        if clear_vocab or self.feat_vectorizer is None:
            self._extract_feature_vectorizer(
                features)  # create feature name -> value mapping

        # Create scaler if we weren't passed one
        if ((clear_vocab or self.scaler is None) and
                self._model_type != 'naivebayes'):
            if self.do_scale_features:
<<<<<<< HEAD
                self.scaler = _FixedStandardScaler(
                    copy=True, with_mean=self._model_type in _REQUIRES_DENSE)
=======
                self.scaler = _FixedStandardScaler(copy=True, with_mean=self._use_dense_features, with_std=True)
>>>>>>> 4bbe4e63
            else:
                # Doing this is to prevent any modification of feature values
                # using a dummy transformation
                self.scaler = _FixedStandardScaler(
                    copy=False, with_mean=False, with_std=False)

        return features, y

    def train(self, examples, clear_vocab=False, param_grid=None,
              grid_search_folds=5, grid_search=True,
              grid_objective=f1_score_micro):
        '''
        Train a classification model and return the model, score, feature
        vectorizer, scaler, label dictionary, and inverse label dictionary.

        @param examples: The examples to train the model on.
        @type examples: C{array}
        @param clear_vocab: Wipe out the feature vectorizer, scaler, label
                            dictionary, and inverse label dictionary. This
                            should be done if you're retraining a
                            L{Classifier} on a completely different data set
                            (with different features).
        @type clear_vocab: C{bool}
        @param param_grid: The parameter grid to search through for grid
                           search. If unspecified, a default parameter grid
                           will be used.
        @type param_grid: C{list} of C{dict}s mapping from C{basestring}s to
                          C{list}s of parameter values
        @param grid_search_folds: The number of folds to use when doing the
                                  grid search.
        @type grid_search_folds: C{int}
        @param grid_search: Should we do grid search?
        @type grid_search: C{bool}
        @param grid_objective: The objective function to use when doing the
                               grid search.
        @type grid_objective: C{function}

        @return: The best grid search objective function score, or 0 if we're
                 not doing grid search.
        @rtype: C{float}
        '''

        # seed the random number generator so that randomized algorithms are
        # replicable
        np.random.seed(9876315986142)

        # call train setup to set up the vectorizer, the labeldict, and the
        # scaler
        features, ytrain = self.train_setup(examples, clear_vocab)

        # vectorize the features
        xtrain = self.feat_vectorizer.transform(features)

        # Scale features if necessary
        if self._model_type != 'naivebayes':
            xtrain = self.scaler.fit_transform(xtrain)

        # set up a grid searcher if we are asked to
        estimator, default_param_grid = self._create_estimator()

        if grid_search:
            if not param_grid:
                param_grid = default_param_grid

            # NOTE: we don't want to use multithreading for LIBLINEAR since it
            # seems to lead to irreproducible results
            if (grid_objective.__name__ in _CORRELATION_METRICS and
                    self._model_type not in _REGRESSION_MODELS):
                grid_search_class = _GridSearchCVBinary
            else:
                grid_search_class = GridSearchCV
            grid_searcher = grid_search_class(estimator, param_grid,
                                              score_func=grid_objective,
                                              cv=grid_search_folds,
                                              n_jobs=grid_search_folds)

            # run the grid search for hyperparameters
            # print('\tstarting grid search', file=sys.stderr)
            grid_searcher.fit(xtrain, ytrain)
            self._model = grid_searcher.best_estimator_
            score = grid_searcher.best_score_
        else:
            self._model = estimator.fit(xtrain, ytrain)
            score = 0.0

        return score

    def evaluate(self, examples, prediction_prefix=None, append=False,
                 grid_objective=None):
        '''
        Evaluates a given model on a given dev or test example set.

        @param examples: The examples to evaluate the performance of the model
            on.
        @type examples: C{array}
        @param prediction_prefix: If saving the predictions, this is the
                                  prefix that will be used for the filename.
                                  It will be followed by ".predictions"
        @type prediction_prefix: C{basestring}
        @param append: Should we append the current predictions to the file if
                       it exists?
        @type append: C{bool}
        @param grid_objective: The objective function that was used when doing
                               the grid search.
        @type grid_objective: C{function}

        @return: The confusion matrix, the overall accuracy, the per-class
                 PRFs, the model parameters, and the grid search objective
                 function score.
        @rtype: 3-C{tuple}
        '''
        # initialize grid score
        grid_score = None

        # make the prediction on the test data
        yhat = self.predict(examples, prediction_prefix, append=append)

        # extract actual labels
        ytest = np.array([self._extract_label(x) for x in examples])

        # if run in probability mode, convert yhat to list of classes predicted
        if self.probability:
            # if we're using a correlation grid objective, calculate it here
            if (grid_objective is not None and
                    grid_objective.__name__ in _CORRELATION_METRICS):
                grid_score = grid_objective(ytest, yhat[:, 1])
            yhat = np.array(
                [max(xrange(len(row)), key=lambda i: row[i]) for row in yhat])

        # calculate grid search objective function score, if specified
        if (grid_objective is not None and
                (grid_objective.__name__ not in _CORRELATION_METRICS or
                 not self.probability)):
            grid_score = grid_objective(ytest, yhat)

        if self._model_type in _REGRESSION_MODELS:
            res = (None, None, None, self._model.get_params(), grid_score)
        else:

            # Create prediction dicts for easier scoring
            actual_dict = defaultdict(set)
            pred_dict = defaultdict(set)
            pred_list = [self.label_list[int(pred_class)]
                         for pred_class in yhat]
            actual_list = [self.label_list[int(actual_class)]
                           for actual_class in ytest]
            for (line_num,
                 (pred_class,
                  actual_class)) in enumerate(izip(pred_list,
                                                   actual_list)):
                pred_dict[pred_class].add(line_num)
                actual_dict[actual_class].add(line_num)

            overall_accuracy = metrics.accuracy_score(ytest, yhat) * 100

            # Calculate metrics
            result_dict = defaultdict(dict)

            # Store results
            for actual_class in sorted(actual_dict.iterkeys()):
                result_dict[actual_class]["Precision"] = precision(
                    actual_dict[actual_class], pred_dict[actual_class])
                result_dict[actual_class]["Recall"] = recall(
                    actual_dict[actual_class], pred_dict[actual_class])
                result_dict[actual_class]["F-measure"] = f_measure(
                    actual_dict[actual_class], pred_dict[actual_class])
            conf_mat = metrics.confusion_matrix(
                ytest, yhat, labels=range(len(self.label_list))).tolist()
            res = (conf_mat, overall_accuracy, result_dict,
                   self._model.get_params(), grid_score)
        return res

    def predict(self, examples, prediction_prefix, append=False):
        '''
        Uses a given model to generate predictions on a given data set

        @param examples: The examples to predict the classes for.
        @type examples: C{array}
        @param prediction_prefix: If saving the predictions, this is the
                                  prefix that will be used for the
                                  filename. It will be followed by
                                  ".predictions"
        @type prediction_prefix: C{basestring}
        @param append: Should we append the current predictions to the file if
                       it exists?
        @type append: C{bool}

        @return: The predictions returned by the classifier.
        @rtype: C{array}
        '''
        features = [self._extract_features(x) for x in examples]
        example_ids = [self._extract_id(x) for x in examples]

        # transform the features
        xtest = self.feat_vectorizer.transform(features)

        # Scale xtest
        if self._model_type != 'naivebayes':
            xtest = self.scaler.transform(xtest)

        # make the prediction on the test data
        try:
            yhat = (self._model.predict_proba(xtest)
                    if (self.probability and
                        self._model_type != 'svm_linear')
                    else self._model.predict(xtest))
        except NotImplementedError as e:
            print("Model type: {}\nModel: {}\nProbability: \
                   {}\n".format(self._model_type, self._model,
                                self.probability), file=sys.stderr)
            raise e

        # write out the predictions if we are asked to
        if prediction_prefix is not None:
            prediction_file = '{}.predictions'.format(prediction_prefix)
            with open(prediction_file,
                      "w" if not append else "a") as predictionfh:
                # header
                if not append:
                    if self.probability and self._model_type != 'svm_linear':
                        print('\t'.join(
                            ["id"] + self.label_list), file=predictionfh)
                    else:
                        print('\t'.join(
                            ["id", "prediction"]), file=predictionfh)

                if self.probability and self._model_type != 'svm_linear':
                    for example_id, class_probs in zip(example_ids, yhat):
                        print('\t'.join([example_id] + [str(
                            x) for x in class_probs]), file=predictionfh)
                else:
                    if self._model_type in _REGRESSION_MODELS:
                        for example_id, pred in zip(example_ids, yhat):
                            print('\t'.join(
                                [example_id, str(pred)]), file=predictionfh)
                    else:
                        for example_id, pred in zip(example_ids, yhat):
                            print('\t'.join([example_id,
                                  self.label_list[int(pred)]]),
                                  file=predictionfh)

        return yhat

    def cross_validate(self, examples, stratified=True, clear_vocab=False,
                       cv_folds=10, grid_search=False, grid_search_folds=5,
                       grid_objective=f1_score_micro, prediction_prefix=None,
                       param_grid=None):
        '''
        Cross-validates a given model on the training examples.

        @param examples: The data to cross-validate classifier performance on.
        @type examples: C{array}
        @param stratified: Should we stratify the folds to ensure an even
                           distribution of classes for each fold?
        @type stratified: C{bool}
        @param clear_vocab: Wipe out the feature vectorizer, scaler, label
                            dictionary, and inverse label dictionary. This
                            should be done if you're retraining a
                            L{Classifier} on a completely different data set
                            (with different features).
        @type clear_vocab: C{bool}
        @param cv_folds: The number of folds to use for cross-validation.
        @type cv_folds: C{int}
        @param grid_search: Should we do grid search when training each fold?
                            Note: This will make this take *much* longer.
        @type grid_search: C{bool}
        @param grid_search_folds: The number of folds to use when doing the
                                  grid search.
        @type grid_search_folds: C{int}
        @param grid_objective: The objective function to use when doing the
                               grid search.
        @type grid_objective: C{function}
        @param param_grid: The parameter grid to search through for grid
                           search. If unspecified, a default parameter
                           grid will be used.
        @type param_grid: C{list} of C{dict}s mapping from C{basestring}s to
                          C{list}s of parameter values
        @param prediction_prefix: If saving the predictions, this is the
                                  prefix that will be used for the filename.
                                  It will be followed by ".predictions"
        @type prediction_prefix: C{basestring}

        @return: The confusion matrix, overall accuracy, per-class PRFs, and
                 model parameters for each fold.
        @rtype: C{list} of 4-C{tuple}s
        '''

        # call train setup
        _, y = self.train_setup(examples, clear_vocab)

        # setup the cross-validation iterator
        stratified = stratified and not self._model_type in _REGRESSION_MODELS
        kfold = StratifiedKFold(y, n_folds=cv_folds) if stratified else KFold(
            len(examples), n_folds=cv_folds)

        # handle each fold separately and accumulate the predictions and the
        # numbers
        results = []
        append_predictions = False
        for train_index, test_index in kfold:
            # Train model
            self._model = None  # prevent feature vectorizer from being reset.
            self.train(
                examples[train_index], grid_search_folds=grid_search_folds,
                grid_search=grid_search, grid_objective=grid_objective,
                param_grid=param_grid)

            # Evaluate model
            results.append(
                self.evaluate(
                    examples[test_index], prediction_prefix=prediction_prefix,
                    append=append_predictions, grid_objective=grid_objective))

            append_predictions = True

        # return list of results for all folds
        return results<|MERGE_RESOLUTION|>--- conflicted
+++ resolved
@@ -544,13 +544,10 @@
     functions.
     """
 
-<<<<<<< HEAD
     def __init__(self, probability=False, feat_vectorizer=None, scaler=None,
                  do_scale_features=False, label_dict=None, label_list=None,
-                 model_type='logistic', model_kwargs=None, pos_label_str=None):
-=======
-    def __init__(self, probability=False, feat_vectorizer=None, scaler=None, do_scale_features=False, label_dict=None, label_list=None, model_type='logistic', model_kwargs=None, pos_label_str=None, use_dense_features=False):
->>>>>>> 4bbe4e63
+                 model_type='logistic', model_kwargs=None, pos_label_str=None,
+                 use_dense_features=False):
         '''
         Initializes a classifier object with the specified settings.
 
@@ -578,9 +575,12 @@
         @param model_kwargs: A dictionary of keyword arguments to pass to the
                              initializer for the specified model.
         @type model_kwargs: C{dict}
-        @param pos_label_str: The string for the positive class in the binary classification setting.  Otherwise, an arbitrary class is picked.
+        @param pos_label_str: The string for the positive class in the binary
+                              classification setting.  Otherwise, an arbitrary
+                              class is picked.
         @type pos_label_str: C{str}
-        @param use_dense_features: Whether to require conversion to dense feature matrices.
+        @param use_dense_features: Whether to require conversion to dense
+                                   feature matrices.
         @type use_dense_features: C{bool}
         '''
         super(Classifier, self).__init__()
@@ -596,7 +596,8 @@
         self._use_dense_features = use_dense_features
         self._model_kwargs = {}
 
-        self._use_dense_features = self._model_type in _REQUIRES_DENSE or self._use_dense_features
+        self._use_dense_features = (self._model_type in _REQUIRES_DENSE or
+                                    self._use_dense_features)
 
         # Set default keyword arguments for models that we have some for.
         if self._model_type == 'svm_radial':
@@ -761,16 +762,12 @@
         return estimator, default_param_grid
 
     def _extract_feature_vectorizer(self, features):
-<<<<<<< HEAD
         '''
         Given a dict of features, create a DictVectorizer for mapping from
         dicts of features to arrays of features
         '''
-        self.feat_vectorizer = DictVectorizer()
-=======
-        ''' Given a dict of features, create a DictVectorizer for mapping from dicts of features to arrays of features '''
-        self.feat_vectorizer = DictVectorizer(sparse=not self._use_dense_features)
->>>>>>> 4bbe4e63
+        self.feat_vectorizer = DictVectorizer(
+            sparse=not self._use_dense_features)
         self.feat_vectorizer.fit(features)
 
     def train_setup(self, examples, clear_vocab):
@@ -815,12 +812,9 @@
         if ((clear_vocab or self.scaler is None) and
                 self._model_type != 'naivebayes'):
             if self.do_scale_features:
-<<<<<<< HEAD
                 self.scaler = _FixedStandardScaler(
-                    copy=True, with_mean=self._model_type in _REQUIRES_DENSE)
-=======
-                self.scaler = _FixedStandardScaler(copy=True, with_mean=self._use_dense_features, with_std=True)
->>>>>>> 4bbe4e63
+                    copy=True, with_mean=self._use_dense_features,
+                    with_std=True)
             else:
                 # Doing this is to prevent any modification of feature values
                 # using a dummy transformation
