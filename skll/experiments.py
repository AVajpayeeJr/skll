# License: BSD 3 clause
"""
Functions related to running experiments and parsing configuration files.

:author: Dan Blanchard (dblanchard@ets.org)
:author: Michael Heilman (mheilman@ets.org)
:author: Nitin Madnani (nmadnani@ets.org)
:author: Chee Wee Leong (cleong@ets.org)
"""

import csv
import datetime
import json
import logging
import math
import sys

import matplotlib
import matplotlib.pyplot as plt
import numpy as np
import pandas as pd
import ruamel.yaml as yaml
import seaborn as sns

from collections import defaultdict
from itertools import combinations
from os.path import exists, isfile, join, getsize

from sklearn import __version__ as SCIKIT_VERSION

from skll import close_and_remove_logger_handlers, get_skll_logger
from skll.config import _munge_featureset_name, _parse_config_file
from skll.data.readers import Reader
from skll.learner import (Learner, MAX_CONCURRENT_PROCESSES,
                          _import_custom_learner)
from skll.version import __version__
from tabulate import tabulate

# Check if gridmap is available
try:
    from gridmap import Job, process_jobs
except ImportError:
    _HAVE_GRIDMAP = False
else:
    _HAVE_GRIDMAP = True

# Turn off interactive plotting for matplotlib
plt.ioff()


_VALID_TASKS = frozenset(['predict', 'train', 'evaluate', 'cross_validate'])
_VALID_SAMPLERS = frozenset(['Nystroem', 'RBFSampler', 'SkewedChi2Sampler',
                             'AdditiveChi2Sampler', ''])


class NumpyTypeEncoder(json.JSONEncoder):
    """
    This class is used when serializing results, particularly the input label
    values if the input has int-valued labels.  Numpy int64 objects can't
    be serialized by the json module, so we must convert them to int objects.

    A related issue where this was adapted from:
    https://stackoverflow.com/questions/11561932/why-does-json-dumpslistnp-arange5-fail-while-json-dumpsnp-arange5-tolis
    """

    def default(self, obj):
        if isinstance(obj, np.int64):
            return int(obj)
        elif isinstance(obj, np.ndarray):
            return obj.tolist()
        return json.JSONEncoder.default(self, obj)


def _get_stat_float(label_result_dict, stat):
    """
    A helper function to get output for the precision, recall, and f-score
    columns in the confusion matrix.

    Parameters
    ----------
    label_result_dict : dict
        Dictionary containing the stat we'd like
        to retrieve for a particular label.
    stat : str
        The statistic we're looking for in the dictionary.

    Returns
    -------
    stat_float : float
        The value of the stat if it's in the dictionary, and NaN
        otherwise.
    """
    if stat in label_result_dict and label_result_dict[stat] is not None:
        return label_result_dict[stat]
    else:
        return float('nan')


def _write_skll_folds(skll_fold_ids, skll_fold_ids_file):
    """
    Function to take a dictionary of id->test-fold-number and
    write it to a file.

    Parameters
    ----------
    skll_fold_ids : dict
        Dictionary with ids as keys and test-fold-numbers as values.
    skll_fold_ids_file : file buffer
        An open file handler to write to.
    """

    f = csv.writer(skll_fold_ids_file)
    f.writerow(['id', 'cv_test_fold'])
    for example_id in skll_fold_ids:
        f.writerow([example_id, skll_fold_ids[example_id]])

    skll_fold_ids_file.flush()


def _write_summary_file(result_json_paths, output_file, ablation=0):
    """
    Function to take a list of paths to individual result
    json files and returns a single file that summarizes
    all of them.

    Parameters
    ----------
    result_json_paths : list of str
        A list of paths to the individual result JSON files.
    output_file : str
        The path to the output file (TSV format).
    ablation : int, optional
        The number of features to remove when doing ablation experiment.
        Defaults to 0.
    """
    learner_result_dicts = []
    # Map from feature set names to all features in them
    all_features = defaultdict(set)
    logger = get_skll_logger('experiment')
    for json_path in result_json_paths:
        if not exists(json_path):
            logger.error(('JSON results file %s not found. Skipping summary '
                          'creation. You can manually create the summary file'
                          ' after the fact by using the summarize_results '
                          'script.'), json_path)
            return
        else:
            with open(json_path, 'r') as json_file:
                obj = json.load(json_file)
                featureset_name = obj[0]['featureset_name']
                if ablation != 0 and '_minus_' in featureset_name:
                    parent_set = featureset_name.split('_minus_', 1)[0]
                    all_features[parent_set].update(
                        yaml.safe_load(obj[0]['featureset']))
                learner_result_dicts.extend(obj)

    # Build and write header
    header = set(learner_result_dicts[0].keys()) - {'result_table',
                                                    'descriptive'}
    if ablation != 0:
        header.add('ablated_features')
    header = sorted(header)
    writer = csv.DictWriter(output_file,
                            header,
                            extrasaction='ignore',
                            dialect=csv.excel_tab)
    writer.writeheader()

    # Build "ablated_features" list and fix some backward compatible things
    for lrd in learner_result_dicts:
        featureset_name = lrd['featureset_name']
        if ablation != 0:
            parent_set = featureset_name.split('_minus_', 1)[0]
            ablated_features = all_features[parent_set].difference(
                yaml.safe_load(lrd['featureset']))
            lrd['ablated_features'] = ''
            if ablated_features:
                lrd['ablated_features'] = json.dumps(sorted(ablated_features))

        # write out the new learner dict with the readable fields
        writer.writerow(lrd)

    output_file.flush()


def _write_learning_curve_file(result_json_paths, output_file):
    """
    Function to take a list of paths to individual learning curve
    results json files and writes out a single TSV file with the
    learning curve data.

    Parameters
    ----------
    result_json_paths : list of str
        A list of paths to the individual result JSON files.
    output_file : str
        The path to the output file (TSV format).
    """

    learner_result_dicts = []

    # Map from feature set names to all features in them
    logger = get_skll_logger('experiment')
    for json_path in result_json_paths:
        if not exists(json_path):
            logger.error(('JSON results file %s not found. Skipping summary '
                          'creation. You can manually create the summary file'
                          ' after the fact by using the summarize_results '
                          'script.'), json_path)
            return
        else:
            with open(json_path, 'r') as json_file:
                obj = json.load(json_file)
                learner_result_dicts.extend(obj)

    # Build and write header
    header = ['featureset_name', 'learner_name', 'metric',
              'train_set_name', 'training_set_size', 'train_score_mean',
              'test_score_mean', 'train_score_std', 'test_score_std',
              'scikit_learn_version', 'version']
    writer = csv.DictWriter(output_file,
                            header,
                            extrasaction='ignore',
                            dialect=csv.excel_tab)
    writer.writeheader()

    # write out the fields we need for the learning curve file
    # specifically, we need to separate out the curve sizes
    # and scores into individual entries.
    for lrd in learner_result_dicts:
        training_set_sizes = lrd['computed_curve_train_sizes']
        train_scores_means_by_size = lrd['learning_curve_train_scores_means']
        test_scores_means_by_size = lrd['learning_curve_test_scores_means']
        train_scores_stds_by_size = lrd['learning_curve_train_scores_stds']
        test_scores_stds_by_size = lrd['learning_curve_test_scores_stds']

        # rename `grid_objective` to `metric` since the latter name can be confusing
        lrd['metric'] = lrd['grid_objective']

        for (size,
             train_score_mean,
             test_score_mean,
             train_score_std,
             test_score_std) in zip(training_set_sizes,
                                    train_scores_means_by_size,
                                    test_scores_means_by_size,
                                    train_scores_stds_by_size,
                                    test_scores_stds_by_size):
            lrd['training_set_size'] = size
            lrd['train_score_mean'] = train_score_mean
            lrd['test_score_mean'] = test_score_mean
            lrd['train_score_std'] = train_score_std
            lrd['test_score_std'] = test_score_std

            writer.writerow(lrd)

    output_file.flush()


def _print_fancy_output(learner_result_dicts, output_file=sys.stdout):
    """
    Function to take all of the results from all of the folds and print
    nice tables with the results.

    Parameters
    ----------
    learner_result_dicts : list of str
        A list of paths to the individual result JSON files.
    output_file : file buffer, optional
        The file buffer to print to.
        Defaults to ``sys.stdout``.
    """
    if not learner_result_dicts:
        raise ValueError('Result dictionary list is empty!')

    lrd = learner_result_dicts[0]
    print('Experiment Name: {}'.format(lrd['experiment_name']),
          file=output_file)
    print('SKLL Version: {}'.format(lrd['version']), file=output_file)
    print('Training Set: {}'.format(lrd['train_set_name']), file=output_file)
    print('Training Set Size: {}'.format(
        lrd['train_set_size']), file=output_file)
    print('Test Set: {}'.format(lrd['test_set_name']), file=output_file)
    print('Test Set Size: {}'.format(lrd['test_set_size']), file=output_file)
    print('Shuffle: {}'.format(lrd['shuffle']), file=output_file)
    print('Feature Set: {}'.format(lrd['featureset']), file=output_file)
    print('Learner: {}'.format(lrd['learner_name']), file=output_file)
    print('Task: {}'.format(lrd['task']), file=output_file)
    if lrd['folds_file']:
        print('Specified Folds File: {}'.format(lrd['folds_file']),
              file=output_file)
    if lrd['task'] == 'cross_validate':
        print('Number of Folds: {}'.format(lrd['cv_folds']),
              file=output_file)
        if not lrd['cv_folds'].endswith('folds file'):
            print('Stratified Folds: {}'.format(lrd['stratified_folds']),
                  file=output_file)
    print('Feature Scaling: {}'.format(lrd['feature_scaling']),
          file=output_file)
    print('Grid Search: {}'.format(lrd['grid_search']), file=output_file)
    if lrd['grid_search']:
        print('Grid Search Folds: {}'.format(lrd['grid_search_folds']),
              file=output_file)
        print('Grid Objective Function: {}'.format(lrd['grid_objective']),
              file=output_file)
    if (lrd['task'] == 'cross_validate' and
            lrd['grid_search'] and
            lrd['cv_folds'].endswith('folds file')):
        print('Using Folds File for Grid Search: {}'.format(lrd['use_folds_file_for_grid_search']),
              file=output_file)
    if lrd['task'] in ['evaluate', 'cross_validate'] and lrd['additional_scores']:
        print('Additional Evaluation Metrics: {}'.format(list(lrd['additional_scores'].keys())),
              file=output_file)
    print('Scikit-learn Version: {}'.format(lrd['scikit_learn_version']),
          file=output_file)
    print('Start Timestamp: {}'.format(
        lrd['start_timestamp']), file=output_file)
    print('End Timestamp: {}'.format(lrd['end_timestamp']), file=output_file)
    print('Total Time: {}'.format(lrd['total_time']), file=output_file)
    print('\n', file=output_file)

    for lrd in learner_result_dicts:
        print('Fold: {}'.format(lrd['fold']), file=output_file)
        print('Model Parameters: {}'.format(lrd.get('model_params', '')),
              file=output_file)
        print('Grid Objective Score (Train) = {}'.format(lrd.get('grid_score',
                                                                 '')),
              file=output_file)
        if 'result_table' in lrd:
            print(lrd['result_table'], file=output_file)
            print('Accuracy = {}'.format(lrd['accuracy']),
                  file=output_file)
        if 'descriptive' in lrd:
            print('Descriptive statistics:', file=output_file)
            for desc_stat in ['min', 'max', 'avg', 'std']:
                actual = lrd['descriptive']['actual'][desc_stat]
                predicted = lrd['descriptive']['predicted'][desc_stat]
                print((' {} = {: .4f} (actual), {: .4f} '
                       '(predicted)').format(desc_stat.title(), actual,
                                             predicted),
                      file=output_file)
            print('Pearson = {: f}'.format(lrd['pearson']),
                  file=output_file)
        print('Objective Function Score (Test) = {}'.format(lrd.get('score', '')),
              file=output_file)

        # now print the additional metrics, if there were any
        if lrd['additional_scores']:
            print('', file=output_file)
            print('Additional Evaluation Metrics (Test):', file=output_file)
            for metric, score in lrd['additional_scores'].items():
                score = '' if np.isnan(score) else score
                print(' {} = {}'.format(metric, score), file=output_file)
        print('', file=output_file)


def _load_featureset(dir_path, feat_files, suffix, id_col='id', label_col='y',
                     ids_to_floats=False, quiet=False, class_map=None,
                     feature_hasher=False, num_features=None, logger=None):
    """
    Load a list of feature files and merge them.

    Parameters
    ----------
    dir_path : str
        Path to the directory that contains the feature files.
    feat_files : list of str
        A list of feature file prefixes.
    suffix : str
        The suffix to add to feature file prefixes to get the full filenames.
    id_col : str, optional
        Name of the column which contains the instance IDs.
        If no column with that name exists, or `None` is
        specified, example IDs will be automatically generated.
        Defaults to ``'id'``.
    label_col : str, optional
        Name of the column which contains the class labels.
        If no column with that name exists, or `None` is
        specified, the data is considered to be unlabeled.
        Defaults to ``'y'``.
    ids_to_floats : bool, optional
        Whether to convert the IDs to floats to save memory. Will raise error
        if we encounter non-numeric IDs.
        Defaults to ``False``.
    quiet : bool, optional
        Do not print "Loading..." status message to stderr.
        Defaults to ``False``.
    class_map : dict, optional
        Mapping from original class labels to new ones. This is
        mainly used for collapsing multiple labels into a single
        class. Anything not in the mapping will be kept the same.
        Defaults to ``None``.
    feature_hasher : bool, optional
        Should we use a FeatureHasher when vectorizing
        features?
        Defaults to ``False``.
    num_features : int, optional
        The number of features to use with the ``FeatureHasher``.
        This should always be set to the power of 2 greater
        than the actual number of features you're using.
        Defaults to ``None``.
    logger : logging.Logger, optional
        A logger instance to use to log messages instead of creating
        a new one by default.
        Defaults to ``None``.

    Returns
    -------
    merged_set : skll.FeatureSet
        A ``FeatureSet`` instance containing the specified labels, IDs, features,
        and feature vectorizer.
    """
    # if the training file is specified via train_file, then dir_path
    # actually contains the entire file name
    if isfile(dir_path):
        return Reader.for_path(dir_path,
                               label_col=label_col,
                               id_col=id_col,
                               ids_to_floats=ids_to_floats,
                               quiet=quiet,
                               class_map=class_map,
                               feature_hasher=feature_hasher,
                               num_features=num_features,
                               logger=logger).read()
    else:
        if len(feat_files) > 1 and feature_hasher:
            logger.warning("Since there are multiple feature files, "
                           "feature hashing applies to each specified "
                           "feature file separately.")
        merged_set = None
        for file_name in sorted(join(dir_path, featfile + suffix) for
                                featfile in feat_files):
            fs = Reader.for_path(file_name,
                                 label_col=label_col,
                                 id_col=id_col,
                                 ids_to_floats=ids_to_floats,
                                 quiet=quiet,
                                 class_map=class_map,
                                 feature_hasher=feature_hasher,
                                 num_features=num_features,
                                 logger=logger).read()
            if merged_set is None:
                merged_set = fs
            else:
                merged_set += fs
        return merged_set


def _classify_featureset(args):
    """
    Classification job to be submitted to grid.

    Parameters
    ----------
    args : dict
        A dictionary with arguments for classifying the
        ``FeatureSet`` instance.

    Returns
    -------
    res : list of dicts
        The results of the classification, in the format
        of a list of dictionaries.

    Raises
    ------
    ValueError
        If extra unknown arguments are passed to the function.
    """

    # Extract all the arguments.
    # (There doesn't seem to be a better way to do this since one can't specify
    # required keyword arguments.)

    experiment_name = args.pop("experiment_name")
    task = args.pop("task")
    sampler = args.pop("sampler")
    feature_hasher = args.pop("feature_hasher")
    hasher_features = args.pop("hasher_features")
    job_name = args.pop("job_name")
    featureset = args.pop("featureset")
    featureset_name = args.pop("featureset_name")
    learner_name = args.pop("learner_name")
    train_path = args.pop("train_path")
    test_path = args.pop("test_path")
    train_set_name = args.pop("train_set_name")
    test_set_name = args.pop("test_set_name")
    shuffle = args.pop('shuffle')
    model_path = args.pop("model_path")
    prediction_prefix = args.pop("prediction_prefix")
    grid_search = args.pop("grid_search")
    grid_objective = args.pop("grid_objective")
    output_metrics = args.pop("output_metrics")
    suffix = args.pop("suffix")
    job_log_file = args.pop("log_file")
    job_log_level = args.pop("log_level")
    probability = args.pop("probability")
    pipeline = args.pop("pipeline")
    results_path = args.pop("results_path")
    fixed_parameters = args.pop("fixed_parameters")
    sampler_parameters = args.pop("sampler_parameters")
    param_grid = args.pop("param_grid")
    pos_label_str = args.pop("pos_label_str")
    overwrite = args.pop("overwrite")
    feature_scaling = args.pop("feature_scaling")
    min_feature_count = args.pop("min_feature_count")
    folds_file = args.pop("folds_file")
    grid_search_jobs = args.pop("grid_search_jobs")
    grid_search_folds = args.pop("grid_search_folds")
    cv_folds = args.pop("cv_folds")
    save_cv_folds = args.pop("save_cv_folds")
    save_cv_models = args.pop("save_cv_models")
    use_folds_file_for_grid_search = args.pop("use_folds_file_for_grid_search")
    stratified_folds = args.pop("do_stratified_folds")
    label_col = args.pop("label_col")
    id_col = args.pop("id_col")
    ids_to_floats = args.pop("ids_to_floats")
    class_map = args.pop("class_map")
    custom_learner_path = args.pop("custom_learner_path")
    quiet = args.pop('quiet', False)
    learning_curve_cv_folds = args.pop("learning_curve_cv_folds")
    learning_curve_train_sizes = args.pop("learning_curve_train_sizes")

    if args:
        raise ValueError(("Extra arguments passed to _classify_featureset: "
                          "{}").format(args.keys()))
    start_timestamp = datetime.datetime.now()

    # create a new SKLL logger for this specific job and
    # use the given log level
    logger = get_skll_logger(job_name,
                             job_log_file,
                             log_level=job_log_level)

    try:

        # log messages
        logger.info("Task: {}".format(task))
        if task == 'cross_validate':
            if isinstance(cv_folds, int):
                num_folds = cv_folds
            else:  # folds_file was used, so count the unique fold ids.
                num_folds = len(set(cv_folds.values()))
            logger.info("Cross-validating ({} folds) on {}, feature "
                        "set {} ...".format(num_folds,
                                            train_set_name,
                                            featureset))
        elif task == 'evaluate':
            logger.info("Training on {}, Test on {}, "
                        "feature set {} ...".format(train_set_name,
                                                    test_set_name,
                                                    featureset))
        elif task == 'train':
            logger.info("Training on {}, feature set {} ...".format(train_set_name,
                                                                    featureset))
        elif task == 'learning_curve':
            logger.info("Generating learning curve "
                        "({} 80/20 folds, sizes={}, objective={}) on {}, "
                        "feature set {} ...".format(learning_curve_cv_folds,
                                                    learning_curve_train_sizes,
                                                    grid_objective,
                                                    train_set_name,
                                                    featureset))
        else:  # predict
            logger.info("Training on {}, Making predictions about {}, "
                        "feature set {} ...".format(train_set_name,
                                                    test_set_name,
                                                    featureset))

        # check whether a trained model on the same data with the same
        # featureset already exists if so, load it and then use it on test data
        modelfile = join(model_path, '{}.model'.format(job_name))
        if (task in ['cross_validate', 'learning_curve'] or
                not exists(modelfile) or
                overwrite):
            train_examples = _load_featureset(train_path,
                                              featureset,
                                              suffix,
                                              label_col=label_col,
                                              id_col=id_col,
                                              ids_to_floats=ids_to_floats,
                                              quiet=quiet,
                                              class_map=class_map,
                                              feature_hasher=feature_hasher,
                                              num_features=hasher_features,
                                              logger=logger)

            train_set_size = len(train_examples.ids)
            if not train_examples.has_labels:
                raise ValueError('Training examples do not have labels')
            # initialize a classifer object
            learner = Learner(learner_name,
                              probability=probability,
                              pipeline=pipeline,
                              feature_scaling=feature_scaling,
                              model_kwargs=fixed_parameters,
                              pos_label_str=pos_label_str,
                              min_feature_count=min_feature_count,
                              sampler=sampler,
                              sampler_kwargs=sampler_parameters,
                              custom_learner_path=custom_learner_path,
                              logger=logger)

        # load the model if it already exists
        else:
            # import the custom learner path here in case we are reusing a
            # saved model
            if custom_learner_path:
                _import_custom_learner(custom_learner_path, learner_name)
            train_set_size = 'unknown'
            if exists(modelfile) and not overwrite:
                logger.info("Loading pre-existing {} model: {}".format(learner_name,
                                                                       modelfile))
            learner = Learner.from_file(modelfile)

            # attach the job logger to this learner
            learner.logger = logger

        # Load test set if there is one
        if task == 'evaluate' or task == 'predict':
            test_examples = _load_featureset(test_path,
                                             featureset,
                                             suffix,
                                             label_col=label_col,
                                             id_col=id_col,
                                             ids_to_floats=ids_to_floats,
                                             quiet=quiet,
                                             class_map=class_map,
                                             feature_hasher=feature_hasher,
                                             num_features=hasher_features)
            test_set_size = len(test_examples.ids)
        else:
            test_set_size = 'n/a'
<<<<<<< HEAD

        # compute information about xval and grid folds that can be put in results
        # in readable form
        if isinstance(cv_folds, dict):
            cv_folds_to_print = '{} via folds file'.format(len(set(cv_folds.values())))
        else:
            cv_folds_to_print = str(cv_folds)

=======

        # compute information about xval and grid folds that can be put in results
        # in readable form
        if isinstance(cv_folds, dict):
            cv_folds_to_print = '{} via folds file'.format(len(set(cv_folds.values())))
        else:
            cv_folds_to_print = str(cv_folds)

>>>>>>> 051d9c23
        if isinstance(grid_search_folds, dict):
            grid_search_folds_to_print = '{} via folds file'.format(len(set(grid_search_folds.values())))
        else:
            grid_search_folds_to_print = str(grid_search_folds)

        # create a list of dictionaries of the results information
        learner_result_dict_base = {'experiment_name': experiment_name,
                                    'train_set_name': train_set_name,
                                    'train_set_size': train_set_size,
                                    'test_set_name': test_set_name,
                                    'test_set_size': test_set_size,
                                    'featureset': json.dumps(featureset),
                                    'featureset_name': featureset_name,
                                    'shuffle': shuffle,
                                    'learner_name': learner_name,
                                    'task': task,
                                    'start_timestamp':
<<<<<<< HEAD
                                        start_timestamp.strftime('%d %b %Y %H:%M:'
                                                                 '%S.%f'),
=======
                                    start_timestamp.strftime('%d %b %Y %H:%M:'
                                                             '%S.%f'),
>>>>>>> 051d9c23
                                    'version': __version__,
                                    'feature_scaling': feature_scaling,
                                    'folds_file': folds_file,
                                    'grid_search': grid_search,
                                    'grid_objective': grid_objective,
                                    'grid_search_folds': grid_search_folds_to_print,
                                    'min_feature_count': min_feature_count,
                                    'cv_folds': cv_folds_to_print,
                                    'using_folds_file': isinstance(cv_folds, dict) or isinstance(grid_search_folds, dict),
                                    'save_cv_folds': save_cv_folds,
<<<<<<< HEAD
                                    'save_cv_models': save_cv_models,
=======
>>>>>>> 051d9c23
                                    'use_folds_file_for_grid_search': use_folds_file_for_grid_search,
                                    'stratified_folds': stratified_folds,
                                    'scikit_learn_version': SCIKIT_VERSION}

        # check if we're doing cross-validation, because we only load/save
        # models when we're not.
        task_results = None
        if task == 'cross_validate':
<<<<<<< HEAD
            logger.info('Cross-validating')
            (task_results,
             grid_scores,
             grid_search_cv_results_dicts,
             skll_fold_ids,
             models) = learner.cross_validate(train_examples,
                                              shuffle=shuffle,
                                              stratified=stratified_folds,
                                              prediction_prefix=prediction_prefix,
                                              grid_search=grid_search,
                                              grid_search_folds=grid_search_folds,
                                              cv_folds=cv_folds,
                                              grid_objective=grid_objective,
                                              output_metrics=output_metrics,
                                              param_grid=param_grid,
                                              grid_jobs=grid_search_jobs,
                                              save_cv_folds=save_cv_folds,
                                              save_cv_models=save_cv_models,
                                              use_custom_folds_for_grid_search=use_folds_file_for_grid_search)
            if models:
                for index, m in enumerate(models):
                    modelfile = join(model_path, '{}_fold{}.model'.format(job_name, index))
                    m.save(modelfile)

=======
            logger.info("Cross-validating")
            (task_results,
             grid_scores,
             grid_search_cv_results_dicts,
             skll_fold_ids) = learner.cross_validate(train_examples,
                                                     shuffle=shuffle,
                                                     stratified=stratified_folds,
                                                     prediction_prefix=prediction_prefix,
                                                     grid_search=grid_search,
                                                     grid_search_folds=grid_search_folds,
                                                     cv_folds=cv_folds,
                                                     grid_objective=grid_objective,
                                                     output_metrics=output_metrics,
                                                     param_grid=param_grid,
                                                     grid_jobs=grid_search_jobs,
                                                     save_cv_folds=save_cv_folds,
                                                     use_custom_folds_for_grid_search=use_folds_file_for_grid_search)
>>>>>>> 051d9c23
        elif task == 'learning_curve':
            logger.info("Generating learning curve(s)")
            (curve_train_scores,
             curve_test_scores,
             computed_curve_train_sizes) = learner.learning_curve(train_examples,
                                                                  grid_objective,
                                                                  cv_folds=learning_curve_cv_folds,
                                                                  train_sizes=learning_curve_train_sizes)
        else:
            # if we have do not have a saved model, we need to train one.
            if not exists(modelfile) or overwrite:
                logger.info("Featurizing and training new {} model".format(learner_name))

                (best_score,
                 grid_search_cv_results) = learner.train(train_examples,
                                                         shuffle=shuffle,
                                                         grid_search=grid_search,
                                                         grid_search_folds=grid_search_folds,
                                                         grid_objective=grid_objective,
                                                         param_grid=param_grid,
                                                         grid_jobs=grid_search_jobs)
                grid_scores = [best_score]
                grid_search_cv_results_dicts = [grid_search_cv_results]

                # save model
                if model_path:
                    learner.save(modelfile)

                if grid_search:
<<<<<<< HEAD
=======
                    # note: bankers' rounding is used in python 3,
                    # so these scores may be different between runs in
                    # python 2 and 3 at the final decimal place.
>>>>>>> 051d9c23
                    logger.info("Best {} grid search score: {}".format(grid_objective,
                                                                       round(best_score, 3)))
            else:
                grid_scores = [None]
                grid_search_cv_results_dicts = [None]

            # print out the parameters
            param_out = ('{}: {}'.format(param_name, param_value) for
                         param_name, param_value in
                         learner.model.get_params().items())
            logger.info("Hyperparameters: {}".format(', '.join(param_out)))

            # run on test set or cross-validate on training data,
            # depending on what was asked for
            if task == 'evaluate':
                logger.info("Evaluating predictions")
                task_results = [learner.evaluate(test_examples,
                                                 prediction_prefix=prediction_prefix,
                                                 grid_objective=grid_objective,
                                                 output_metrics=output_metrics)]
            elif task == 'predict':
                logger.info("Writing predictions")
                learner.predict(test_examples,
                                prediction_prefix=prediction_prefix)
            # do nothing here for train

        end_timestamp = datetime.datetime.now()
        learner_result_dict_base['end_timestamp'] = end_timestamp.strftime(
            '%d %b %Y %H:%M:%S.%f')
        total_time = end_timestamp - start_timestamp
        learner_result_dict_base['total_time'] = str(total_time)

        if task == 'cross_validate' or task == 'evaluate':
            results_json_path = join(results_path,
                                     '{}.results.json'.format(job_name))

            res = _create_learner_result_dicts(task_results,
                                               grid_scores,
                                               grid_search_cv_results_dicts,
                                               learner_result_dict_base)

            # write out the result dictionary to a json file
            with open(results_json_path, 'w') as json_file:
                json.dump(res, json_file, cls=NumpyTypeEncoder)

            with open(join(results_path,
                           '{}.results'.format(job_name)),
                      'w') as output_file:
                _print_fancy_output(res, output_file)

        elif task == 'learning_curve':
            results_json_path = join(results_path,
                                     '{}.results.json'.format(job_name))

            res = {}
            res.update(learner_result_dict_base)
            res.update({'learning_curve_cv_folds': learning_curve_cv_folds,
                        'given_curve_train_sizes': learning_curve_train_sizes,
                        'learning_curve_train_scores_means': np.mean(curve_train_scores, axis=1),
                        'learning_curve_test_scores_means': np.mean(curve_test_scores, axis=1),
                        'learning_curve_train_scores_stds': np.std(curve_train_scores, axis=1, ddof=1),
                        'learning_curve_test_scores_stds': np.std(curve_test_scores, axis=1, ddof=1),
                        'computed_curve_train_sizes': computed_curve_train_sizes})

            # we need to return and write out a list of dictionaries
            res = [res]

            # write out the result dictionary to a json file
            with open(results_json_path, 'w') as json_file:
                json.dump(res, json_file, cls=NumpyTypeEncoder)

        # For all other tasks, i.e. train or predict
        else:
            if results_path:
                results_json_path = join(results_path,
                                         '{}.results.json'.format(job_name))

                assert len(grid_scores) == 1
                assert len(grid_search_cv_results_dicts) == 1
                grid_search_cv_results_dict = {"grid_score": grid_scores[0]}
                grid_search_cv_results_dict["grid_search_cv_results"] = \
                    grid_search_cv_results_dicts[0]
                grid_search_cv_results_dict.update(learner_result_dict_base)
                # write out the result dictionary to a json file
                with open(results_json_path, 'w') as json_file:
                    json.dump(grid_search_cv_results_dict, json_file, cls=NumpyTypeEncoder)
            res = [learner_result_dict_base]

        # write out the cv folds if required
        if task == 'cross_validate' and save_cv_folds:
            skll_fold_ids_file = experiment_name + '_skll_fold_ids.csv'
            with open(join(results_path, skll_fold_ids_file),
                      'w') as output_file:
                _write_skll_folds(skll_fold_ids, output_file)

    finally:
        close_and_remove_logger_handlers(logger)

    return res


def _create_learner_result_dicts(task_results,
                                 grid_scores,
                                 grid_search_cv_results_dicts,
                                 learner_result_dict_base):
    """
    Create the learner result dictionaries that are used to create JSON and
    plain-text results files.

    Parameters
    ----------
    task_results : list
        The task results list.
    grid_scores : list
        The grid scores list.
    grid_search_cv_results_dicts : list of dicts
        A list of dictionaries of grid search CV results, one per fold,
        with keys such as "params", "mean_test_score", etc, that are
        mapped to lists of values associated with each hyperparameter set
        combination.
    learner_result_dict_base : dict
        Base dictionary for all learner results.

    Returns
    -------
    res : list of dicts
        The results of the learners, as a list of
        dictionaries.
    """
    res = []

    num_folds = len(task_results)
    accuracy_sum = 0.0
    pearson_sum = 0.0
    additional_metric_score_sums = {}
    score_sum = None
    prec_sum_dict = defaultdict(float)
    recall_sum_dict = defaultdict(float)
    f_sum_dict = defaultdict(float)
    result_table = None

    for (k,
         ((conf_matrix,
           fold_accuracy,
           result_dict,
           model_params,
           score,
           additional_scores),
          grid_score,
          grid_search_cv_results)) in enumerate(zip(task_results,
                                                    grid_scores,
                                                    grid_search_cv_results_dicts),
                                                start=1):

        # create a new dict for this fold
        learner_result_dict = {}
        learner_result_dict.update(learner_result_dict_base)

        # initialize some variables to blanks so that the
        # set of columns is fixed.
        learner_result_dict['result_table'] = ''
        learner_result_dict['accuracy'] = ''
        learner_result_dict['pearson'] = ''
        learner_result_dict['score'] = ''
        learner_result_dict['fold'] = ''

        if learner_result_dict_base['task'] == 'cross_validate':
            learner_result_dict['fold'] = k

        learner_result_dict['model_params'] = json.dumps(model_params)
        if grid_score is not None:
            learner_result_dict['grid_score'] = grid_score
            learner_result_dict['grid_search_cv_results'] = grid_search_cv_results

        if conf_matrix:
            labels = sorted(task_results[0][2].keys())
            headers = [""] + labels + ["Precision", "Recall", "F-measure"]
            rows = []
            for i, actual_label in enumerate(labels):
                conf_matrix[i][i] = "[{}]".format(conf_matrix[i][i])
                label_prec = _get_stat_float(result_dict[actual_label],
                                             "Precision")
                label_recall = _get_stat_float(result_dict[actual_label],
                                               "Recall")
                label_f = _get_stat_float(result_dict[actual_label],
                                          "F-measure")
                if not math.isnan(label_prec):
                    prec_sum_dict[actual_label] += float(label_prec)
                if not math.isnan(label_recall):
                    recall_sum_dict[actual_label] += float(label_recall)
                if not math.isnan(label_f):
                    f_sum_dict[actual_label] += float(label_f)
                result_row = ([actual_label] + conf_matrix[i] +
                              [label_prec, label_recall, label_f])
                rows.append(result_row)

            result_table = tabulate(rows,
                                    headers=headers,
                                    stralign="right",
                                    floatfmt=".3f",
                                    tablefmt="grid")
            result_table_str = '{}'.format(result_table)
            result_table_str += '\n(row = reference; column = predicted)'
            learner_result_dict['result_table'] = result_table_str
            learner_result_dict['accuracy'] = fold_accuracy
            accuracy_sum += fold_accuracy

        # if there is no confusion matrix, then we must be dealing
        # with a regression model
        else:
            learner_result_dict.update(result_dict)
            pearson_sum += float(learner_result_dict['pearson'])

        # get the scores for all the metrics and compute the sums
        if score is not None:
            if score_sum is None:
                score_sum = score
            else:
                score_sum += score
            learner_result_dict['score'] = score
        learner_result_dict['additional_scores'] = additional_scores
        for metric, score in additional_scores.items():
            if score is not None:
                additional_metric_score_sums[metric] = \
                    additional_metric_score_sums.get(metric, 0) + score
        res.append(learner_result_dict)

    if num_folds > 1:
        learner_result_dict = {}
        learner_result_dict.update(learner_result_dict_base)

        learner_result_dict['fold'] = 'average'

        if result_table:
            headers = ["Label", "Precision", "Recall", "F-measure"]
            rows = []
            for actual_label in labels:
                # Convert sums to means
                prec_mean = prec_sum_dict[actual_label] / num_folds
                recall_mean = recall_sum_dict[actual_label] / num_folds
                f_mean = f_sum_dict[actual_label] / num_folds
                rows.append([actual_label] + [prec_mean, recall_mean, f_mean])

            result_table = tabulate(rows,
                                    headers=headers,
                                    floatfmt=".3f",
                                    tablefmt="psql")
            learner_result_dict['result_table'] = '{}'.format(result_table)
            learner_result_dict['accuracy'] = accuracy_sum / num_folds
        else:
            learner_result_dict['pearson'] = pearson_sum / num_folds

        if score_sum is not None:
            learner_result_dict['score'] = score_sum / num_folds
        scoredict = {}
        for metric, score_sum in additional_metric_score_sums.items():
            scoredict[metric] = score_sum / num_folds
        learner_result_dict['additional_scores'] = scoredict
        res.append(learner_result_dict)
    return res


def run_configuration(config_file, local=False, overwrite=True, queue='all.q',
                      hosts=None, write_summary=True, quiet=False,
                      ablation=0, resume=False, log_level=logging.INFO):
    """
    Takes a configuration file and runs the specified jobs on the grid.

    Parameters
    ----------
    config_file : str
        Path to the configuration file we would like to use.
    local : bool, optional
        Should this be run locally instead of on the cluster?
        Defaults to ``False``.
    overwrite : bool, optional
        If the model files already exist, should we overwrite
        them instead of re-using them?
        Defaults to ``True``.
    queue : str, optional
        The DRMAA queue to use if we're running on the cluster.
        Defaults to ``'all.q'``.
    hosts : list of str, optional
        If running on the cluster, these are the machines we should use.
        Defaults to ``None``.
    write_summary : bool, optional
        Write a TSV file with a summary of the results.
        Defaults to ``True``.
    quiet : bool, optional
        Suppress printing of "Loading..." messages.
        Defaults to ``False``.
    ablation : int, optional
        Number of features to remove when doing an ablation
        experiment. If positive, we will perform repeated ablation
        runs for all combinations of features removing the
        specified number at a time. If ``None``, we will use all
        combinations of all lengths. If 0, the default, no
        ablation is performed. If negative, a ``ValueError`` is
        raised.
        Defaults to 0.
    resume : bool, optional
        If result files already exist for an experiment, do not
        overwrite them. This is very useful when doing a large
        ablation experiment and part of it crashes.
        Defaults to ``False``.
    log_level : str, optional
        The level for logging messages.
        Defaults to ``logging.INFO``.

    Returns
    -------
    result_json_paths : list of str
        A list of paths to .json results files for each variation in the
        experiment.

    Raises
    ------
    ValueError
        If value for ``"ablation"`` is not a positive int or ``None``.
    OSError
        If the lenth of the ``FeatureSet`` name > 210.
    """

    try:

        # Read configuration
        (experiment_name, task, sampler, fixed_sampler_parameters, feature_hasher,
         hasher_features, id_col, label_col, train_set_name, test_set_name, suffix,
         featuresets, do_shuffle, model_path, do_grid_search, grid_objectives,
         probability, pipeline, results_path, pos_label_str, feature_scaling,
         min_feature_count, folds_file, grid_search_jobs, grid_search_folds, cv_folds,
<<<<<<< HEAD
         save_cv_folds, save_cv_models, use_folds_file_for_grid_search,
         do_stratified_folds, fixed_parameter_list, param_grid_list, featureset_names,
         learners, prediction_dir, log_path, train_path, test_path, ids_to_floats,
         class_map, custom_learner_path, learning_curve_cv_folds_list,
         learning_curve_train_sizes, output_metrics) = _parse_config_file(config_file,
                                                                          log_level=log_level)
=======
         save_cv_folds, use_folds_file_for_grid_search, do_stratified_folds,
         fixed_parameter_list, param_grid_list, featureset_names, learners,
         prediction_dir, log_path, train_path, test_path, ids_to_floats, class_map,
         custom_learner_path, learning_curve_cv_folds_list, learning_curve_train_sizes,
         output_metrics) = _parse_config_file(config_file, log_level=log_level)
>>>>>>> 051d9c23

        # get the main experiment logger that will already have been
        # created by the configuration parser so we don't need anything
        # except the name `experiment`.
        logger = get_skll_logger('experiment')

        # Check if we have gridmap
        if not local and not _HAVE_GRIDMAP:
            local = True
            logger.warning('gridmap 0.10.1+ not available. Forcing local '
                           'mode.  To run things on a DRMAA-compatible '
                           'cluster, install gridmap>=0.10.1 via pip.')

        # No grid search or ablation for learning curve generation
        if task == 'learning_curve':
            if ablation is None or ablation > 0:
                ablation = 0
                logger.warning("Ablating features is not supported during "
                               "learning curve generation. Ignoring.")

        # if we just had a train file and a test file, there are no real featuresets
        # in which case there are no features to ablate
        if len(featuresets) == 1 and len(featuresets[0]) == 1:
            if ablation is None or ablation > 0:
                ablation = 0
                logger.warning("Not enough featuresets for ablation. Ignoring.")

        # if performing ablation, expand featuresets to include combinations of
        # features within those sets
        if ablation is None or ablation > 0:
            # Make new feature set lists so that we can iterate without issue
            expanded_fs = []
            expanded_fs_names = []
            for features, featureset_name in zip(featuresets, featureset_names):
                features = sorted(features)
                featureset = set(features)
                # Expand to all feature combinations if ablation is None
                if ablation is None:
                    for i in range(1, len(features)):
                        for excluded_features in combinations(features, i):
                            expanded_fs.append(sorted(featureset -
                                                      set(excluded_features)))
<<<<<<< HEAD
                            expanded_fs_names.append(featureset_name +
                                                     '_minus_' +
                                                     _munge_featureset_name(excluded_features))
=======
                            expanded_fs_names.append(
                                featureset_name
                                + '_minus_'
                                + _munge_featureset_name(excluded_features))
>>>>>>> 051d9c23
                # Otherwise, just expand removing the specified number at a time
                else:
                    for excluded_features in combinations(features, ablation):
                        expanded_fs.append(sorted(featureset -
                                                  set(excluded_features)))
<<<<<<< HEAD
                        expanded_fs_names.append(featureset_name +
                                                 '_minus_' +
                                                 _munge_featureset_name(excluded_features))
=======
                        expanded_fs_names.append(
                            featureset_name
                            + '_minus_'
                            + _munge_featureset_name(excluded_features))
>>>>>>> 051d9c23
                # Also add version with nothing removed as baseline
                expanded_fs.append(features)
                expanded_fs_names.append(featureset_name + '_all')

            # Replace original feature set lists
            featuresets = expanded_fs
            featureset_names = expanded_fs_names
        elif ablation < 0:
            raise ValueError('Value for "ablation" argument must be either '
                             'positive integer or None.')

        # the list of jobs submitted (if running on grid)
        if not local:
            jobs = []

        # the list to hold the paths to all the result json files
        result_json_paths = []

        # check if the length of the featureset_name exceeds the maximum length
        # allowed
        for featureset_name in featureset_names:
            if len(featureset_name) > 210:
                raise OSError('System generated file length "{}" exceeds the '
                              'maximum length supported.  Please specify names of '
                              'your datasets with "featureset_names".  If you are '
                              'running ablation experiment, please reduce the '
                              'length of the features in "featuresets" because the'
                              ' auto-generated name would be longer than the file '
                              'system can handle'.format(featureset_name))

        # if the task is learning curve, and ``metrics`` was specified, then
        # assign the value of ``metrics`` to ``grid_objectives`` - this lets
        # us piggyback on the parallelization of the objectives that is already
        # set up for us to use
        if task == 'learning_curve' and len(output_metrics) > 0:
            grid_objectives = output_metrics

        # if there were no grid objectives provided, just set it to
        # a list containing a single None so as to allow the parallelization
        # to proceeed and to pass the correct default value of grid_objective
        # down to _classify_featureset().
        if not grid_objectives:
            grid_objectives = [None]

        # Run each featureset-learner-objective combination
        for featureset, featureset_name in zip(featuresets, featureset_names):
            for learner_num, learner_name in enumerate(learners):
                for grid_objective in grid_objectives:

                    # for the individual job name, we need to add the feature set name
                    # and the learner name
                    if grid_objective is None or len(grid_objectives) == 1:
                        job_name_components = [experiment_name, featureset_name,
                                               learner_name]
                    else:
                        job_name_components = [experiment_name, featureset_name,
                                               learner_name, grid_objective]

                    job_name = '_'.join(job_name_components)

                    # change the prediction prefix to include the feature set
                    prediction_prefix = join(prediction_dir, job_name)

                    # the log file that stores the actual output of this script (e.g.,
                    # the tuned parameters, what kind of experiment was run, etc.)
                    logfile = join(log_path, '{}.log'.format(job_name))

                    # Figure out result json file path
                    result_json_path = join(results_path,
                                            '{}.results.json'.format(job_name))

                    # save the path to the results json file that will be written
                    result_json_paths.append(result_json_path)

                    # If result file already exists and we're resuming, move on
                    if resume and (exists(result_json_path) and getsize(result_json_path)):
                        logger.info('Running in resume mode and %s exists, '
                                    'so skipping job.', result_json_path)
                        continue

                    # create job if we're doing things on the grid
                    job_args = {}
                    job_args["experiment_name"] = experiment_name
                    job_args["task"] = task
                    job_args["sampler"] = sampler
                    job_args["feature_hasher"] = feature_hasher
                    job_args["hasher_features"] = hasher_features
                    job_args["job_name"] = job_name
                    job_args["featureset"] = featureset
                    job_args["featureset_name"] = featureset_name
                    job_args["learner_name"] = learner_name
                    job_args["train_path"] = train_path
                    job_args["test_path"] = test_path
                    job_args["train_set_name"] = train_set_name
                    job_args["test_set_name"] = test_set_name
                    job_args["shuffle"] = do_shuffle
                    job_args["model_path"] = model_path
                    job_args["prediction_prefix"] = prediction_prefix
                    job_args["grid_search"] = do_grid_search
                    job_args["grid_objective"] = grid_objective
                    job_args['output_metrics'] = output_metrics
                    job_args["suffix"] = suffix
                    job_args["log_file"] = logfile
                    job_args["log_level"] = log_level
                    job_args["probability"] = probability
                    job_args["pipeline"] = pipeline
                    job_args["results_path"] = results_path
                    job_args["sampler_parameters"] = (fixed_sampler_parameters
                                                      if fixed_sampler_parameters
                                                      else dict())
                    job_args["fixed_parameters"] = (fixed_parameter_list[learner_num]
                                                    if fixed_parameter_list
                                                    else dict())
                    job_args["param_grid"] = (param_grid_list[learner_num]
                                              if param_grid_list else None)
                    job_args["pos_label_str"] = pos_label_str
                    job_args["overwrite"] = overwrite
                    job_args["feature_scaling"] = feature_scaling
                    job_args["min_feature_count"] = min_feature_count
                    job_args["grid_search_jobs"] = grid_search_jobs
                    job_args["grid_search_folds"] = grid_search_folds
                    job_args["folds_file"] = folds_file
                    job_args["cv_folds"] = cv_folds
                    job_args["save_cv_folds"] = save_cv_folds
<<<<<<< HEAD
                    job_args["save_cv_models"] = save_cv_models
=======
>>>>>>> 051d9c23
                    job_args["use_folds_file_for_grid_search"] = use_folds_file_for_grid_search
                    job_args["do_stratified_folds"] = do_stratified_folds
                    job_args["label_col"] = label_col
                    job_args["id_col"] = id_col
                    job_args["ids_to_floats"] = ids_to_floats
                    job_args["quiet"] = quiet
                    job_args["class_map"] = class_map
                    job_args["custom_learner_path"] = custom_learner_path
                    job_args["learning_curve_cv_folds"] = learning_curve_cv_folds_list[learner_num]
                    job_args["learning_curve_train_sizes"] = learning_curve_train_sizes

                    if not local:
                        jobs.append(Job(_classify_featureset,
                                        [job_args],
                                        num_slots=(MAX_CONCURRENT_PROCESSES if
                                                   (do_grid_search or task == 'learning_curve') else 1),
                                        name=job_name,
                                        queue=queue))
                    else:
                        _classify_featureset(job_args)

<<<<<<< HEAD
=======
        # Call get_skll_logger again after _classify_featureset
        # calls are finished so that any warnings that may
        # happen after this point get correctly logged to the
        # main logger
        logger = get_skll_logger('experiment')

>>>>>>> 051d9c23
        # submit the jobs (if running on grid)
        if not local and _HAVE_GRIDMAP:
            if log_path:
                job_results = process_jobs(jobs, white_list=hosts,
                                           temp_dir=log_path)
            else:
                job_results = process_jobs(jobs, white_list=hosts)
            _check_job_results(job_results)

        # write out the summary results file
        if (task == 'cross_validate' or task == 'evaluate') and write_summary:
            summary_file_name = experiment_name + '_summary.tsv'
            with open(join(results_path, summary_file_name), 'w') as output_file:
                _write_summary_file(result_json_paths,
                                    output_file,
                                    ablation=ablation)
        elif task == 'learning_curve':
            output_file_name = experiment_name + '_summary.tsv'
            output_file_path = join(results_path, output_file_name)
            with open(output_file_path, 'w') as output_file:
                _write_learning_curve_file(result_json_paths, output_file)

            # generate the actual plot if we have the requirements installed
            _generate_learning_curve_plots(experiment_name,
                                           results_path,
                                           output_file_path)

    finally:

        # Close/remove any logger handlers
        close_and_remove_logger_handlers(get_skll_logger('experiment'))

    return result_json_paths


def _check_job_results(job_results):
    """
    See if we have a complete results dictionary for every job.

    Parameters
    ----------
    job_results : list of dicts
        A list of job result dictionaries.
    """
    logger = get_skll_logger('experiment')
    logger.info('Checking job results')
    for result_dicts in job_results:
        if not result_dicts or 'task' not in result_dicts[0]:
            logger.error('There was an error running the experiment:\n%s',
                         result_dicts)


def _compute_ylimits_for_featureset(df, metrics):
    """
    Compute the y-limits for learning curve plots.

    Parameters
    ----------
    df : pd.DataFrame
        A data_frame with relevant metric information for
        train and test.
    metrics : list of str
        A list of metrics for learning curve plots.

    Returns
    -------
    ylimits : dict
        A dictionary, with metric names as keys
        and a tuple of (lower_limit, upper_limit) as values.
    """

    # set the y-limits of the curves depending on what kind
    # of values the metric produces
    ylimits = {}
    for metric in metrics:
        # get the real min and max for the values that will be plotted
        df_train = df[(df['variable'] == 'train_score_mean') & (df['metric'] == metric)]
        df_test = df[(df['variable'] == 'test_score_mean') & (df['metric'] == metric)]
        train_values_lower = df_train['value'].values - df_train['train_score_std'].values
        test_values_lower = df_test['value'].values - df_test['test_score_std'].values
        min_score = np.min(np.concatenate([train_values_lower,
                                           test_values_lower]))
        train_values_upper = df_train['value'].values + df_train['train_score_std'].values
        test_values_upper = df_test['value'].values + df_test['test_score_std'].values
        max_score = np.max(np.concatenate([train_values_upper,
                                           test_values_upper]))

        # squeeze the limits to hide unnecessary parts of the graph
        # set the limits with a little buffer on either side but not too much
        if min_score < 0:
            lower_limit = max(min_score - 0.1, math.floor(min_score) - 0.05)
        else:
            lower_limit = 0

        if max_score > 0:
            upper_limit = min(max_score + 0.1, math.ceil(max_score) + 0.05)
        else:
            upper_limit = 0

        ylimits[metric] = (lower_limit, upper_limit)

    return ylimits


def _generate_learning_curve_plots(experiment_name,
                                   output_dir,
                                   learning_curve_tsv_file):
    """
    Generate the learning curve plots given the TSV output
    file from a learning curve experiment.

    Parameters
    ----------
    experiment_name : str
        The name of the experiment.
    output_dir : str
        Path to the output directory for the plots.
    learning_curve_tsv_file : str
        The path to the learning curve TSV file.
    """

    # use pandas to read in the TSV file into a data frame
    # and massage it from wide to long format for plotting
    df = pd.read_csv(learning_curve_tsv_file, sep='\t')
    num_learners = len(df['learner_name'].unique())
    num_metrics = len(df['metric'].unique())
    df_melted = pd.melt(df, id_vars=[c for c in df.columns
                                     if c not in ['train_score_mean', 'test_score_mean']])

    # if there are any training sizes greater than 1000,
    # then we should probably rotate the tick labels
    # since otherwise the labels are not clearly rendered
    rotate_labels = np.any([size >= 1000 for size in df['training_set_size'].unique()])

    # set up and draw the actual learning curve figures, one for
    # each of the featuresets
    for fs_name, df_fs in df_melted.groupby('featureset_name'):
        fig = plt.figure()
        fig.set_size_inches(2.5 * num_learners, 2.5 * num_metrics)

        # compute ylimits for this feature set for each objective
        with sns.axes_style('whitegrid', {"grid.linestyle": ':',
                                          "xtick.major.size": 3.0}):
            g = sns.FacetGrid(df_fs, row="metric", col="learner_name",
                              hue="variable", height=2.5, aspect=1,
                              margin_titles=True, despine=True, sharex=False,
                              sharey=False, legend_out=False, palette="Set1")
            colors = train_color, test_color = sns.color_palette("Set1")[:2]
            g = g.map_dataframe(sns.pointplot, "training_set_size", "value",
                                scale=.5, ci=None)
            ylimits = _compute_ylimits_for_featureset(df_fs, g.row_names)
            for ax in g.axes.flat:
                plt.setp(ax.texts, text="")
            g = (g.set_titles(row_template='', col_template='{col_name}')
                 .set_axis_labels('Training Examples', 'Score'))
            if rotate_labels:
                g = g.set_xticklabels(rotation=60)

            for i, row_name in enumerate(g.row_names):
                for j, col_name in enumerate(g.col_names):
                    ax = g.axes[i][j]
                    ax.set(ylim=ylimits[row_name])
                    df_ax_train = df_fs[(df_fs['learner_name'] == col_name) &
                                        (df_fs['metric'] == row_name) &
                                        (df_fs['variable'] == 'train_score_mean')]
                    df_ax_test = df_fs[(df_fs['learner_name'] == col_name) &
                                       (df_fs['metric'] == row_name) &
                                       (df_fs['variable'] == 'test_score_mean')]
                    ax.fill_between(list(range(len(df_ax_train))),
                                    df_ax_train['value'] - df_ax_train['train_score_std'],
                                    df_ax_train['value'] + df_ax_train['train_score_std'],
                                    alpha=0.1,
                                    color=train_color)
                    ax.fill_between(list(range(len(df_ax_test))),
                                    df_ax_test['value'] - df_ax_test['test_score_std'],
                                    df_ax_test['value'] + df_ax_test['test_score_std'],
                                    alpha=0.1,
                                    color=test_color)
                    if j == 0:
                        ax.set_ylabel(row_name)
                        if i == 0:
                            ax.legend(handles=[matplotlib.lines.Line2D([], [], color=c, label=l, linestyle='-') for c, l in zip(colors, ['Training', 'Cross-validation'])],
                                      loc=4,
                                      fancybox=True,
                                      fontsize='x-small',
                                      ncol=1,
                                      frameon=True)
            g.fig.tight_layout(w_pad=1)
            plt.savefig(join(output_dir, '{}_{}.png'.format(experiment_name, fs_name)), dpi=300)<|MERGE_RESOLUTION|>--- conflicted
+++ resolved
@@ -631,7 +631,6 @@
             test_set_size = len(test_examples.ids)
         else:
             test_set_size = 'n/a'
-<<<<<<< HEAD
 
         # compute information about xval and grid folds that can be put in results
         # in readable form
@@ -640,18 +639,9 @@
         else:
             cv_folds_to_print = str(cv_folds)
 
-=======
-
-        # compute information about xval and grid folds that can be put in results
-        # in readable form
-        if isinstance(cv_folds, dict):
-            cv_folds_to_print = '{} via folds file'.format(len(set(cv_folds.values())))
-        else:
-            cv_folds_to_print = str(cv_folds)
-
->>>>>>> 051d9c23
         if isinstance(grid_search_folds, dict):
-            grid_search_folds_to_print = '{} via folds file'.format(len(set(grid_search_folds.values())))
+            grid_search_folds_to_print = \
+                '{} via folds file'.format(len(set(grid_search_folds.values())))
         else:
             grid_search_folds_to_print = str(grid_search_folds)
 
@@ -667,13 +657,8 @@
                                     'learner_name': learner_name,
                                     'task': task,
                                     'start_timestamp':
-<<<<<<< HEAD
                                         start_timestamp.strftime('%d %b %Y %H:%M:'
                                                                  '%S.%f'),
-=======
-                                    start_timestamp.strftime('%d %b %Y %H:%M:'
-                                                             '%S.%f'),
->>>>>>> 051d9c23
                                     'version': __version__,
                                     'feature_scaling': feature_scaling,
                                     'folds_file': folds_file,
@@ -682,12 +667,10 @@
                                     'grid_search_folds': grid_search_folds_to_print,
                                     'min_feature_count': min_feature_count,
                                     'cv_folds': cv_folds_to_print,
-                                    'using_folds_file': isinstance(cv_folds, dict) or isinstance(grid_search_folds, dict),
+                                    'using_folds_file':
+                                        isinstance(cv_folds, dict) or isinstance(grid_search_folds, dict),
                                     'save_cv_folds': save_cv_folds,
-<<<<<<< HEAD
                                     'save_cv_models': save_cv_models,
-=======
->>>>>>> 051d9c23
                                     'use_folds_file_for_grid_search': use_folds_file_for_grid_search,
                                     'stratified_folds': stratified_folds,
                                     'scikit_learn_version': SCIKIT_VERSION}
@@ -696,7 +679,6 @@
         # models when we're not.
         task_results = None
         if task == 'cross_validate':
-<<<<<<< HEAD
             logger.info('Cross-validating')
             (task_results,
              grid_scores,
@@ -720,26 +702,6 @@
                 for index, m in enumerate(models):
                     modelfile = join(model_path, '{}_fold{}.model'.format(job_name, index))
                     m.save(modelfile)
-
-=======
-            logger.info("Cross-validating")
-            (task_results,
-             grid_scores,
-             grid_search_cv_results_dicts,
-             skll_fold_ids) = learner.cross_validate(train_examples,
-                                                     shuffle=shuffle,
-                                                     stratified=stratified_folds,
-                                                     prediction_prefix=prediction_prefix,
-                                                     grid_search=grid_search,
-                                                     grid_search_folds=grid_search_folds,
-                                                     cv_folds=cv_folds,
-                                                     grid_objective=grid_objective,
-                                                     output_metrics=output_metrics,
-                                                     param_grid=param_grid,
-                                                     grid_jobs=grid_search_jobs,
-                                                     save_cv_folds=save_cv_folds,
-                                                     use_custom_folds_for_grid_search=use_folds_file_for_grid_search)
->>>>>>> 051d9c23
         elif task == 'learning_curve':
             logger.info("Generating learning curve(s)")
             (curve_train_scores,
@@ -769,12 +731,6 @@
                     learner.save(modelfile)
 
                 if grid_search:
-<<<<<<< HEAD
-=======
-                    # note: bankers' rounding is used in python 3,
-                    # so these scores may be different between runs in
-                    # python 2 and 3 at the final decimal place.
->>>>>>> 051d9c23
                     logger.info("Best {} grid search score: {}".format(grid_objective,
                                                                        round(best_score, 3)))
             else:
@@ -1106,20 +1062,12 @@
          featuresets, do_shuffle, model_path, do_grid_search, grid_objectives,
          probability, pipeline, results_path, pos_label_str, feature_scaling,
          min_feature_count, folds_file, grid_search_jobs, grid_search_folds, cv_folds,
-<<<<<<< HEAD
          save_cv_folds, save_cv_models, use_folds_file_for_grid_search,
          do_stratified_folds, fixed_parameter_list, param_grid_list, featureset_names,
          learners, prediction_dir, log_path, train_path, test_path, ids_to_floats,
          class_map, custom_learner_path, learning_curve_cv_folds_list,
          learning_curve_train_sizes, output_metrics) = _parse_config_file(config_file,
                                                                           log_level=log_level)
-=======
-         save_cv_folds, use_folds_file_for_grid_search, do_stratified_folds,
-         fixed_parameter_list, param_grid_list, featureset_names, learners,
-         prediction_dir, log_path, train_path, test_path, ids_to_floats, class_map,
-         custom_learner_path, learning_curve_cv_folds_list, learning_curve_train_sizes,
-         output_metrics) = _parse_config_file(config_file, log_level=log_level)
->>>>>>> 051d9c23
 
         # get the main experiment logger that will already have been
         # created by the configuration parser so we don't need anything
@@ -1162,31 +1110,19 @@
                         for excluded_features in combinations(features, i):
                             expanded_fs.append(sorted(featureset -
                                                       set(excluded_features)))
-<<<<<<< HEAD
-                            expanded_fs_names.append(featureset_name +
-                                                     '_minus_' +
-                                                     _munge_featureset_name(excluded_features))
-=======
                             expanded_fs_names.append(
                                 featureset_name
                                 + '_minus_'
                                 + _munge_featureset_name(excluded_features))
->>>>>>> 051d9c23
                 # Otherwise, just expand removing the specified number at a time
                 else:
                     for excluded_features in combinations(features, ablation):
                         expanded_fs.append(sorted(featureset -
                                                   set(excluded_features)))
-<<<<<<< HEAD
-                        expanded_fs_names.append(featureset_name +
-                                                 '_minus_' +
-                                                 _munge_featureset_name(excluded_features))
-=======
                         expanded_fs_names.append(
                             featureset_name
                             + '_minus_'
                             + _munge_featureset_name(excluded_features))
->>>>>>> 051d9c23
                 # Also add version with nothing removed as baseline
                 expanded_fs.append(features)
                 expanded_fs_names.append(featureset_name + '_all')
@@ -1311,10 +1247,7 @@
                     job_args["folds_file"] = folds_file
                     job_args["cv_folds"] = cv_folds
                     job_args["save_cv_folds"] = save_cv_folds
-<<<<<<< HEAD
                     job_args["save_cv_models"] = save_cv_models
-=======
->>>>>>> 051d9c23
                     job_args["use_folds_file_for_grid_search"] = use_folds_file_for_grid_search
                     job_args["do_stratified_folds"] = do_stratified_folds
                     job_args["label_col"] = label_col
@@ -1336,15 +1269,12 @@
                     else:
                         _classify_featureset(job_args)
 
-<<<<<<< HEAD
-=======
         # Call get_skll_logger again after _classify_featureset
         # calls are finished so that any warnings that may
         # happen after this point get correctly logged to the
         # main logger
         logger = get_skll_logger('experiment')
 
->>>>>>> 051d9c23
         # submit the jobs (if running on grid)
         if not local and _HAVE_GRIDMAP:
             if log_path:
@@ -1526,7 +1456,8 @@
                     if j == 0:
                         ax.set_ylabel(row_name)
                         if i == 0:
-                            ax.legend(handles=[matplotlib.lines.Line2D([], [], color=c, label=l, linestyle='-') for c, l in zip(colors, ['Training', 'Cross-validation'])],
+                            ax.legend(handles=[matplotlib.lines.Line2D([], [], color=c, label=l, linestyle='-')
+                                               for c, l in zip(colors, ['Training', 'Cross-validation'])],
                                       loc=4,
                                       fancybox=True,
                                       fontsize='x-small',
