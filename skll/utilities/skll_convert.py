--- conflicted
+++ resolved
@@ -54,17 +54,12 @@
                         help='input feature file (ends in .arff, .csv, \
                               .jsonlines, .libsvm, .megam, .ndj, or .tsv)')
     parser.add_argument('outfile',
-<<<<<<< HEAD
                         help='output feature file (ends in .arff, .csv, \
                               .jsonlines, .libsvm, .megam, .ndj, or .tsv)')
-=======
-                        help='output feature file (ends in .jsonlines, .tsv, \
-                              .csv, .arff, or .megam)')
     parser.add_argument('-i', '--id_col',
                         help='Name of the column which contains the instance \
                               IDs in ARFF, CSV, or TSV files.',
                         default='id')
->>>>>>> 33887003
     parser.add_argument('-l', '--label_col',
                         help='Name of the column which contains the class \
                               labels in ARFF, CSV, or TSV files. For ARFF \
